--- conflicted
+++ resolved
@@ -140,6 +140,90 @@
 // Version of IBFEMethod restart file data.
 static const int IBFE_METHOD_VERSION = 1;
 
+inline short int
+get_dirichlet_bdry_ids(const std::vector<short int>& bdry_ids)
+{
+    short int dirichlet_bdry_ids = 0;
+    for (std::vector<short int>::const_iterator cit = bdry_ids.begin(); cit != bdry_ids.end(); ++cit)
+    {
+        const short int bdry_id = *cit;
+        if (bdry_id == FEDataManager::ZERO_DISPLACEMENT_X_BDRY_ID ||
+            bdry_id == FEDataManager::ZERO_DISPLACEMENT_Y_BDRY_ID ||
+            bdry_id == FEDataManager::ZERO_DISPLACEMENT_Z_BDRY_ID ||
+            bdry_id == FEDataManager::ZERO_DISPLACEMENT_XY_BDRY_ID ||
+            bdry_id == FEDataManager::ZERO_DISPLACEMENT_XZ_BDRY_ID ||
+            bdry_id == FEDataManager::ZERO_DISPLACEMENT_YZ_BDRY_ID ||
+            bdry_id == FEDataManager::ZERO_DISPLACEMENT_XYZ_BDRY_ID)
+        {
+            dirichlet_bdry_ids |= bdry_id;
+        }
+    }
+    return dirichlet_bdry_ids;
+}
+
+inline bool
+is_physical_bdry(const Elem* elem,
+                 const unsigned short int side,
+                 const BoundaryInfo& boundary_info,
+                 const DofMap& dof_map)
+{
+    const std::vector<short int>& bdry_ids = boundary_info.boundary_ids(elem, side);
+    bool at_physical_bdry = !elem->neighbor(side);
+    for (std::vector<short int>::const_iterator cit = bdry_ids.begin(); cit != bdry_ids.end(); ++cit)
+    {
+        if (dof_map.is_periodic_boundary(*cit)) at_physical_bdry = false;
+    }
+    return at_physical_bdry;
+}
+
+inline bool
+is_dirichlet_bdry(const Elem* elem,
+                  const unsigned short int side,
+                  const BoundaryInfo& boundary_info,
+                  const DofMap& dof_map)
+{
+    if (!is_physical_bdry(elem, side, boundary_info, dof_map)) return false;
+    const std::vector<short int>& bdry_ids = boundary_info.boundary_ids(elem, side);
+    return get_dirichlet_bdry_ids(bdry_ids) != 0;
+}
+
+inline bool
+has_physical_bdry(const Elem* elem, const BoundaryInfo& boundary_info, const DofMap& dof_map)
+{
+    bool has_physical_bdry = false;
+    for (unsigned short int side = 0; side < elem->n_sides() && !has_physical_bdry; ++side)
+    {
+        has_physical_bdry = has_physical_bdry || is_physical_bdry(elem, side, boundary_info, dof_map);
+    }
+    return has_physical_bdry;
+}
+
+inline void
+get_x_and_FF(libMesh::VectorValue<double>& x,
+             libMesh::TensorValue<double>& FF,
+             const std::vector<double>& x_data,
+             const std::vector<VectorValue<double> >& grad_x_data,
+             const unsigned int dim = NDIM)
+{
+    x.zero();
+    FF.zero();
+    for (unsigned int i = 0; i < dim; ++i)
+    {
+        x(i) = x_data[i];
+        for (unsigned int j = 0; j < dim; ++j)
+        {
+            FF(i, j) = grad_x_data[i](j);
+        }
+    }
+    for (unsigned int i = dim; i < LIBMESH_DIM; ++i)
+    {
+        FF(i, i) = 1.0;
+    }
+    return;
+}
+
+static const Real PENALTY = 1.e10;
+
 std::string
 libmesh_restart_file_name(const std::string& restart_dump_dirname,
                           unsigned int time_step_number,
@@ -232,24 +316,6 @@
 } // getFEDataManager
 
 void
-<<<<<<< HEAD
-=======
-IBFEMethod::registerStressNormalizationPart(unsigned int part)
-{
-    TBOX_ASSERT(d_fe_equation_systems_initialized);
-    TBOX_ASSERT(part < d_num_parts);
-    if (d_stress_normalization_part[part]) return;
-    d_has_stress_normalization_parts = true;
-    d_stress_normalization_part[part] = true;
-    System& Phi_system = d_equation_systems[part]->add_system<LinearImplicitSystem>(PHI_SYSTEM_NAME);
-    d_equation_systems[part]->parameters.set<Real>("Phi_epsilon") = d_epsilon;
-    Phi_system.attach_assemble_function(assemble_poisson);
-    Phi_system.add_variable("Phi", d_fe_order[part], d_fe_family[part]);
-    return;
-} // registerStressNormalizationPart
-
-void
->>>>>>> edb18f78
 IBFEMethod::registerInitialCoordinateMappingFunction(const CoordinateMappingFcnData& data, const unsigned int part)
 {
     TBOX_ASSERT(part < d_num_parts);
@@ -258,43 +324,7 @@
 } // registerInitialCoordinateMappingFunction
 
 void
-<<<<<<< HEAD
 IBFEMethod::registerLagForceFunction(const LagForceFcnData& data, const unsigned int part)
-=======
-IBFEMethod::registerPK1StressFunction(const PK1StressFcnData& data, const unsigned int part)
-{
-    TBOX_ASSERT(part < d_num_parts);
-    d_PK1_stress_fcn_data[part].push_back(data);
-    if (data.quad_type == INVALID_Q_RULE)
-    {
-        d_PK1_stress_fcn_data[part].back().quad_type = d_default_quad_type[part];
-    }
-    if (data.quad_order == INVALID_ORDER)
-    {
-        d_PK1_stress_fcn_data[part].back().quad_order = d_default_quad_order[part];
-    }
-    return;
-} // registerPK1StressFunction
-
-void
-IBFEMethod::registerLagBodyForceFunction(const LagBodyForceFcnData& data, const unsigned int part)
-{
-    TBOX_ASSERT(part < d_num_parts);
-    d_lag_body_force_fcn_data[part] = data;
-    return;
-} // registerLagBodyForceFunction
-
-void
-IBFEMethod::registerLagSurfacePressureFunction(const LagSurfacePressureFcnData& data, const unsigned int part)
-{
-    TBOX_ASSERT(part < d_num_parts);
-    d_lag_surface_pressure_fcn_data[part] = data;
-    return;
-} // registerLagSurfacePressureFunction
-
-void
-IBFEMethod::registerLagSurfaceForceFunction(const LagSurfaceForceFcnData& data, const unsigned int part)
->>>>>>> edb18f78
 {
     TBOX_ASSERT(part < d_num_parts);
     d_lag_force_fcn_data[part] = data;
@@ -579,7 +609,6 @@
         }
         X_vec->localize(*X_ghost_vec);
 
-<<<<<<< HEAD
         // Extract the FE systems and DOF maps, and setup the FE object.
         EquationSystems* equation_systems = d_fe_data_managers[part]->getEquationSystems();
         const MeshBase& mesh = equation_systems->get_mesh();
@@ -595,25 +624,6 @@
         {
             TBOX_ASSERT(U_dof_map.variable_type(d) == U_fe_type);
         }
-=======
-void
-IBFEMethod::forwardEulerStep(const double current_time, const double new_time)
-{
-    const double dt = new_time - current_time;
-    int ierr;
-    for (unsigned int part = 0; part < d_num_parts; ++part)
-    {
-        ierr = VecWAXPY(d_X_new_vecs[part]->vec(), dt, d_U_current_vecs[part]->vec(), d_X_current_vecs[part]->vec());
-        IBTK_CHKERRQ(ierr);
-        ierr = VecAXPBYPCZ(
-            d_X_half_vecs[part]->vec(), 0.5, 0.5, 0.0, d_X_current_vecs[part]->vec(), d_X_new_vecs[part]->vec());
-        IBTK_CHKERRQ(ierr);
-        d_X_new_vecs[part]->close();
-        d_X_half_vecs[part]->close();
-    }
-    return;
-} // eulerStep
->>>>>>> edb18f78
 
         std::vector<std::vector<unsigned int> > U_dof_indices(n_vars);
         std::vector<std::vector<unsigned int> > X_dof_indices(NDIM);
@@ -1254,7 +1264,7 @@
 } // interpolateVelocityWithJump
 
 void
-IBFEMethod::eulerStep(const double current_time, const double new_time)
+IBFEMethod::forwardEulerStep(const double current_time, const double new_time)
 {
     const double dt = new_time - current_time;
     int ierr;
@@ -1458,7 +1468,7 @@
             {
                 std::ostringstream os;
                 os << "X0_" << d;
-                X0_system.add_variable(os.str(), d_fe_order, d_fe_family);
+                X0_system.add_variable(os.str(), d_fe_order[part], d_fe_family[part]);
             }
 
             System& dX_system = equation_systems->add_system<System>(COORD_MAPPING_SYSTEM_NAME);
@@ -1490,7 +1500,7 @@
             {
                 std::ostringstream os;
                 os << "du_" << d;
-                du_system.add_variable(os.str(), d_fe_order, d_fe_family);
+                du_system.add_variable(os.str(), d_fe_order[part], d_fe_family[part]);
             }
 
             System& dv_system = equation_systems->add_system<System>(DV_SYSTEM_NAME);
@@ -1498,7 +1508,7 @@
             {
                 std::ostringstream os;
                 os << "dv_" << d;
-                dv_system.add_variable(os.str(), d_fe_order, d_fe_family);
+                dv_system.add_variable(os.str(), d_fe_order[part], d_fe_family[part]);
             }
 
             System& dw_system = equation_systems->add_system<System>(DW_SYSTEM_NAME);
@@ -1506,11 +1516,11 @@
             {
                 std::ostringstream os;
                 os << "dw_" << d;
-                dw_system.add_variable(os.str(), d_fe_order, d_fe_family);
+                dw_system.add_variable(os.str(), d_fe_order[part], d_fe_family[part]);
             }
 
             System& dP_system = equation_systems->add_system<System>(DP_SYSTEM_NAME);
-            dP_system.add_variable("[[p]]", d_fe_order, d_fe_family);
+            dP_system.add_variable("[[p]]", d_fe_order[part], d_fe_family[part]);
         }
     }
     d_fe_equation_systems_initialized = true;
@@ -1575,6 +1585,58 @@
 
         dP_system.assemble_before_solve = false;
         dP_system.assemble();
+
+  // Set up boundary conditions.  Specifically, add appropriate boundary
+        // IDs to the BoundaryInfo object associated with the mesh, and add DOF
+        // constraints for the nodal forces and velocities.
+        const MeshBase& mesh = equation_systems->get_mesh();
+        DofMap& F_dof_map = F_system.get_dof_map();
+        DofMap& U_dof_map = U_system.get_dof_map();
+        const unsigned int F_sys_num = F_system.number();
+        const unsigned int U_sys_num = U_system.number();
+        MeshBase::const_element_iterator el_it = mesh.elements_begin();
+        const MeshBase::const_element_iterator el_end = mesh.elements_end();
+        for (; el_it != el_end; ++el_it)
+        {
+            Elem* const elem = *el_it;
+            for (unsigned int side = 0; side < elem->n_sides(); ++side)
+            {
+                const bool at_mesh_bdry = !elem->neighbor(side);
+                if (!at_mesh_bdry) continue;
+
+                static const short int dirichlet_bdry_id_set[3] = { FEDataManager::ZERO_DISPLACEMENT_X_BDRY_ID,
+                                                                    FEDataManager::ZERO_DISPLACEMENT_Y_BDRY_ID,
+                                                                    FEDataManager::ZERO_DISPLACEMENT_Z_BDRY_ID };
+                const short int dirichlet_bdry_ids =
+                    get_dirichlet_bdry_ids(mesh.boundary_info->boundary_ids(elem, side));
+                if (!dirichlet_bdry_ids) continue;
+                for (unsigned int n = 0; n < elem->n_nodes(); ++n)
+                {
+                    if (!elem->is_node_on_side(n, side)) continue;
+
+                    Node* node = elem->get_node(n);
+                    mesh.boundary_info->add_node(node, dirichlet_bdry_ids);
+                    for (unsigned int d = 0; d < NDIM; ++d)
+                    {
+                        if (!(dirichlet_bdry_ids & dirichlet_bdry_id_set[d])) continue;
+                        if (node->n_dofs(F_sys_num))
+                        {
+                            const int F_dof_index = node->dof_number(F_sys_num, d, 0);
+                            DofConstraintRow F_constraint_row;
+                            F_constraint_row[F_dof_index] = 1.0;
+                            F_dof_map.add_constraint_row(F_dof_index, F_constraint_row, 0.0, false);
+                        }
+                        if (node->n_dofs(U_sys_num))
+                        {
+                            const int U_dof_index = node->dof_number(U_sys_num, d, 0);
+                            DofConstraintRow U_constraint_row;
+                            U_constraint_row[U_dof_index] = 1.0;
+                            U_dof_map.add_constraint_row(U_dof_index, U_constraint_row, 0.0, false);
+                        }
+                    }
+                }
+            }
+        }
     }
     d_fe_data_initialized = true;
     return;
@@ -1723,216 +1785,6 @@
     }
     return;
 } // applyGradientDetector
-<<<<<<< HEAD
-=======
-
-void
-IBFEMethod::putToDatabase(Pointer<Database> db)
-{
-    db->putInteger("IBFE_METHOD_VERSION", IBFE_METHOD_VERSION);
-    db->putInteger("d_num_parts", d_num_parts);
-    db->putIntegerArray("d_ghosts", d_ghosts, NDIM);
-    db->putBool("d_split_normal_force", d_split_normal_force);
-    db->putBool("d_split_tangential_force", d_split_tangential_force);
-    db->putBool("d_use_jump_conditions", d_use_jump_conditions);
-    db->putBool("d_use_consistent_mass_matrix", d_use_consistent_mass_matrix);
-    return;
-} // putToDatabase
-
-void
-IBFEMethod::writeFEDataToRestartFile(const std::string& restart_dump_dirname, unsigned int time_step_number)
-{
-    for (unsigned int part = 0; part < d_num_parts; ++part)
-    {
-        const std::string& file_name =
-            libmesh_restart_file_name(restart_dump_dirname, time_step_number, part, d_libmesh_restart_file_extension);
-        const XdrMODE xdr_mode = (d_libmesh_restart_file_extension == "xdr" ? ENCODE : WRITE);
-        const int write_mode = EquationSystems::WRITE_DATA | EquationSystems::WRITE_ADDITIONAL_DATA;
-        d_equation_systems[part]->write(file_name, xdr_mode, write_mode, /*partition_agnostic*/ true);
-    }
-    return;
-}
-
-/////////////////////////////// PROTECTED ////////////////////////////////////
-
-void
-IBFEMethod::computeStressNormalization(PetscVector<double>& Phi_vec,
-                                       PetscVector<double>& X_vec,
-                                       const double data_time,
-                                       const unsigned int part)
-{
-    // Extract the mesh.
-    EquationSystems* equation_systems = d_fe_data_managers[part]->getEquationSystems();
-    const MeshBase& mesh = equation_systems->get_mesh();
-    const BoundaryInfo& boundary_info = *mesh.boundary_info;
-    const unsigned int dim = mesh.mesh_dimension();
-
-    // Setup extra data needed to compute stresses/forces.
-
-    // Extract the FE systems and DOF maps, and setup the FE objects.
-    LinearImplicitSystem& Phi_system = equation_systems->get_system<LinearImplicitSystem>(PHI_SYSTEM_NAME);
-    const DofMap& Phi_dof_map = Phi_system.get_dof_map();
-    FEDataManager::SystemDofMapCache& Phi_dof_map_cache = *d_fe_data_managers[part]->getDofMapCache(PHI_SYSTEM_NAME);
-    std::vector<unsigned int> Phi_dof_indices;
-    FEType Phi_fe_type = Phi_dof_map.variable_type(0);
-    std::vector<int> Phi_vars(1, 0);
-
-    System& X_system = equation_systems->get_system(COORDS_SYSTEM_NAME);
-    std::vector<int> X_vars(NDIM);
-    for (unsigned int d = 0; d < NDIM; ++d) X_vars[d] = d;
-
-    FEDataInterpolation fe(dim, d_fe_data_managers[part]);
-    AutoPtr<QBase> qrule_face = QBase::build(QGAUSS, dim - 1, FIFTH);
-    fe.attachQuadratureRuleFace(qrule_face.get());
-    fe.evalNormalsFace();
-    fe.evalQuadraturePointsFace();
-    fe.evalQuadratureWeightsFace();
-    fe.registerSystem(Phi_system, Phi_vars, Phi_vars); // compute phi and dphi for the Phi system
-    const size_t X_sys_idx = fe.registerInterpolatedSystem(X_system, X_vars, X_vars, &X_vec);
-    const size_t num_PK1_fcns = d_PK1_stress_fcn_data[part].size();
-    std::vector<std::vector<size_t> > PK1_fcn_system_idxs(num_PK1_fcns);
-    for (unsigned int k = 0; k < num_PK1_fcns; ++k)
-    {
-        fe.setupInterpolatedSystemDataIndexes(
-            PK1_fcn_system_idxs[k], d_PK1_stress_fcn_data[part][k].system_data, equation_systems);
-    }
-    std::vector<size_t> surface_force_fcn_system_idxs;
-    fe.setupInterpolatedSystemDataIndexes(
-        surface_force_fcn_system_idxs, d_lag_surface_force_fcn_data[part].system_data, equation_systems);
-    std::vector<size_t> surface_pressure_fcn_system_idxs;
-    fe.setupInterpolatedSystemDataIndexes(
-        surface_pressure_fcn_system_idxs, d_lag_surface_pressure_fcn_data[part].system_data, equation_systems);
-    fe.init(/*use_IB_ghosted_vecs*/ false);
-
-    const std::vector<libMesh::Point>& q_point_face = fe.getQuadraturePointsFace();
-    const std::vector<double>& JxW_face = fe.getQuadratureWeightsFace();
-    const std::vector<libMesh::Point>& normal_face = fe.getNormalsFace();
-    const std::vector<std::vector<double> >& phi_face = fe.getPhiFace(Phi_fe_type);
-
-    const std::vector<std::vector<std::vector<double> > >& fe_interp_var_data = fe.getVarInterpolation();
-    const std::vector<std::vector<std::vector<VectorValue<double> > > >& fe_interp_grad_var_data =
-        fe.getGradVarInterpolation();
-
-    std::vector<std::vector<const std::vector<double>*> > PK1_var_data(num_PK1_fcns);
-    std::vector<std::vector<const std::vector<VectorValue<double> >*> > PK1_grad_var_data(num_PK1_fcns);
-    std::vector<const std::vector<double> *> surface_force_var_data, surface_pressure_var_data;
-    std::vector<const std::vector<VectorValue<double> > *> surface_force_grad_var_data, surface_pressure_grad_var_data;
-
-    // Setup global and elemental right-hand-side vectors.
-    NumericVector<double>* Phi_rhs_vec = Phi_system.rhs;
-    Phi_rhs_vec->zero();
-    Phi_rhs_vec->close();
-    DenseVector<double> Phi_rhs_e;
-
-    // Set up boundary conditions for Phi.
-    TensorValue<double> PP, FF, FF_trans, FF_inv_trans;
-    VectorValue<double> F, F_s, F_qp, n, x;
-    const MeshBase::const_element_iterator el_begin = mesh.active_local_elements_begin();
-    const MeshBase::const_element_iterator el_end = mesh.active_local_elements_end();
-    for (MeshBase::const_element_iterator el_it = el_begin; el_it != el_end; ++el_it)
-    {
-        Elem* const elem = *el_it;
-        bool reinit_all_data = true;
-        for (unsigned short int side = 0; side < elem->n_sides(); ++side)
-        {
-            // Skip non-physical boundaries.
-            if (!is_physical_bdry(elem, side, boundary_info, Phi_dof_map)) continue;
-
-            // Determine if we need to integrate surface forces along this
-            // part of the physical boundary; if not, skip the present side.
-            const bool at_dirichlet_bdry = is_dirichlet_bdry(elem, side, boundary_info, Phi_dof_map);
-            if (at_dirichlet_bdry) continue;
-
-            fe.reinit(elem, side);
-            if (reinit_all_data)
-            {
-                Phi_dof_map_cache.dof_indices(elem, Phi_dof_indices);
-                Phi_rhs_e.resize(static_cast<int>(Phi_dof_indices.size()));
-                fe.collectDataForInterpolation(elem);
-                reinit_all_data = false;
-            }
-            fe.interpolate(elem, side);
-            const unsigned int n_qp = qrule_face->n_points();
-            const size_t n_basis = phi_face.size();
-            for (unsigned int qp = 0; qp < n_qp; ++qp)
-            {
-                const libMesh::Point& X = q_point_face[qp];
-                const std::vector<double>& x_data = fe_interp_var_data[qp][X_sys_idx];
-                const std::vector<VectorValue<double> >& grad_x_data = fe_interp_grad_var_data[qp][X_sys_idx];
-                get_x_and_FF(x, FF, x_data, grad_x_data);
-                const double J = std::abs(FF.det());
-                FF_trans = FF.transpose();
-                tensor_inverse_transpose(FF_inv_trans, FF, NDIM);
-                n = (FF_inv_trans * normal_face[qp]).unit();
-                const double dA_da = 1.0 / (J * (FF_inv_trans * normal_face[qp]) * n);
-
-                double Phi = 0.0;
-                for (unsigned int k = 0; k < num_PK1_fcns; ++k)
-                {
-                    if (d_PK1_stress_fcn_data[part][k].fcn)
-                    {
-                        // Compute the value of the first Piola-Kirchhoff stress
-                        // tensor at the quadrature point and add the corresponding
-                        // traction force to the right-hand-side vector.
-                        fe.setInterpolatedDataPointers(
-                            PK1_var_data[k], PK1_grad_var_data[k], PK1_fcn_system_idxs[k], elem, qp);
-                        d_PK1_stress_fcn_data[part][k].fcn(PP,
-                                                           FF,
-                                                           x,
-                                                           X,
-                                                           elem,
-                                                           PK1_var_data[k],
-                                                           PK1_grad_var_data[k],
-                                                           data_time,
-                                                           d_PK1_stress_fcn_data[part][k].ctx);
-                        Phi += n * ((PP * FF_trans) * n) / J;
-                    }
-                }
-
-                if (d_lag_surface_force_fcn_data[part].fcn)
-                {
-                    // Compute the value of the surface force at the
-                    // quadrature point and add the corresponding force to
-                    // the right-hand-side vector.
-                    fe.setInterpolatedDataPointers(
-                        surface_force_var_data, surface_force_grad_var_data, surface_force_fcn_system_idxs, elem, qp);
-                    d_lag_surface_force_fcn_data[part].fcn(F_s,
-                                                           FF,
-                                                           x,
-                                                           X,
-                                                           elem,
-                                                           side,
-                                                           surface_force_var_data,
-                                                           surface_force_grad_var_data,
-                                                           data_time,
-                                                           d_lag_surface_force_fcn_data[part].ctx);
-                    Phi -= n * F_s * dA_da;
-                }
-
-                if (d_lag_surface_pressure_fcn_data[part].fcn)
-                {
-                    // Compute the value of the pressure at the quadrature
-                    // point and add the corresponding force to the
-                    // right-hand-side vector.
-                    double P = 0.0;
-                    fe.setInterpolatedDataPointers(surface_pressure_var_data,
-                                                   surface_pressure_grad_var_data,
-                                                   surface_pressure_fcn_system_idxs,
-                                                   elem,
-                                                   qp);
-                    d_lag_surface_pressure_fcn_data[part].fcn(P,
-                                                              FF,
-                                                              x,
-                                                              X,
-                                                              elem,
-                                                              side,
-                                                              surface_pressure_var_data,
-                                                              surface_pressure_grad_var_data,
-                                                              data_time,
-                                                              d_lag_surface_pressure_fcn_data[part].ctx);
-                    Phi += P;
-                }
->>>>>>> edb18f78
 
 void
 IBFEMethod::putToDatabase(Pointer<Database> db)
@@ -1945,10 +1797,10 @@
     db->putBool("d_use_jump_conditions", d_use_jump_conditions);
     db->putDouble("d_vel_interp_width", d_vel_interp_width);
     db->putBool("d_modify_vel_interp_jumps", d_modify_vel_interp_jumps);
-    db->putString("d_fe_family", Utility::enum_to_string<FEFamily>(d_fe_family));
-    db->putString("d_fe_order", Utility::enum_to_string<Order>(d_fe_order));
-    db->putString("d_quad_type", Utility::enum_to_string<QuadratureType>(d_quad_type));
-    db->putString("d_quad_order", Utility::enum_to_string<Order>(d_quad_order));
+    //db->putString("d_fe_family", Utility::enum_to_string<FEFamily>(d_fe_family));
+    //db->putString("d_fe_order", Utility::enum_to_string<Order>(d_fe_order));
+    //db->putString("d_quad_type", Utility::enum_to_string<QuadratureType>(d_quad_type));
+    //db->putString("d_quad_order", Utility::enum_to_string<Order>(d_quad_order));
     db->putBool("d_use_consistent_mass_matrix", d_use_consistent_mass_matrix);
     return;
 } // putToDatabase
@@ -2075,12 +1927,7 @@
     std::vector<int> no_vars;
 
     FEDataInterpolation fe(dim, d_fe_data_managers[part]);
-<<<<<<< HEAD
-    AutoPtr<QBase> qrule = QBase::build(d_quad_type, dim, d_quad_order);
-=======
     AutoPtr<QBase> qrule = QBase::build(d_default_quad_type[part], dim, d_default_quad_order[part]);
-    AutoPtr<QBase> qrule_face = QBase::build(d_default_quad_type[part], dim - 1, d_default_quad_order[part]);
->>>>>>> edb18f78
     fe.attachQuadratureRule(qrule.get());
     fe.evalQuadraturePoints();
     fe.evalQuadratureWeights();
@@ -2345,33 +2192,12 @@
     std::vector<int> vars(NDIM);
     for (unsigned int d = 0; d < NDIM; ++d) vars[d] = d;
     FEDataInterpolation fe(dim, d_fe_data_managers[part]);
-<<<<<<< HEAD
-    AutoPtr<QBase> qrule = QBase::build(d_quad_type, dim, d_quad_order);
+    AutoPtr<QBase> qrule = QBase::build(d_default_quad_type[part], dim, d_default_quad_order[part]);
     fe.attachQuadratureRule(qrule.get());
     fe.evalQuadraturePoints();
     fe.evalQuadratureWeights();
     fe.registerSystem(F_system, vars, vars); // compute phi and dphi for the force system
     std::vector<size_t> force_fcn_system_idxs;
-=======
-    AutoPtr<QBase> default_qrule_face = QBase::build(d_default_quad_type[part], dim - 1, d_default_quad_order[part]);
-    AutoPtr<QBase> qrule_face;
-    fe.attachQuadratureRuleFace(default_qrule_face.get());
-    fe.evalNormalsFace();
-    fe.evalQuadraturePointsFace();
-    fe.evalQuadratureWeightsFace();
-    const size_t X_sys_idx = fe.registerInterpolatedSystem(X_system, vars, vars, &X_ghost_vec);
-    const size_t num_PK1_fcns = d_PK1_stress_fcn_data[part].size();
-    std::vector<std::vector<size_t> > PK1_fcn_system_idxs(num_PK1_fcns);
-    for (unsigned int k = 0; k < num_PK1_fcns; ++k)
-    {
-        fe.setupInterpolatedSystemDataIndexes(
-            PK1_fcn_system_idxs[k], d_PK1_stress_fcn_data[part][k].system_data, equation_systems);
-    }
-    std::vector<size_t> surface_force_fcn_system_idxs;
-    fe.setupInterpolatedSystemDataIndexes(
-        surface_force_fcn_system_idxs, d_lag_surface_force_fcn_data[part].system_data, equation_systems);
-    std::vector<size_t> surface_pressure_fcn_system_idxs;
->>>>>>> edb18f78
     fe.setupInterpolatedSystemDataIndexes(
         force_fcn_system_idxs, d_lag_force_fcn_data[part].system_data, equation_systems);
     fe.init(/*use_IB_ghosted_vecs*/ false);
@@ -2411,7 +2237,6 @@
     {
         TBOX_ASSERT(du_dof_map.variable_type(d) == du_fe_type);
     }
-<<<<<<< HEAD
     std::vector<std::vector<unsigned int> > du_dof_indices(NDIM);
 
     System& dv_system = equation_systems->get_system(DV_SYSTEM_NAME);
@@ -2420,24 +2245,6 @@
     FEType dv_fe_type = dv_dof_map.variable_type(0);
 
     for (unsigned int d = 0; d < NDIM; ++d)
-=======
-    std::vector<std::vector<unsigned int> > G_dof_indices(NDIM);
-    System& X_system = equation_systems->get_system(COORDS_SYSTEM_NAME);
-    DofMap& X_dof_map = X_system.get_dof_map();
-    std::vector<int> vars(NDIM);
-    for (unsigned int d = 0; d < NDIM; ++d) vars[d] = d;
-    std::vector<int> no_vars;
-
-    FEDataInterpolation fe(dim, d_fe_data_managers[part]);
-    AutoPtr<QBase> qrule_face = QBase::build(d_default_quad_type[part], dim - 1, d_default_quad_order[part]);
-    fe.attachQuadratureRuleFace(qrule_face.get());
-    fe.evalNormalsFace();
-    const size_t G_sys_idx = fe.registerInterpolatedSystem(G_system, vars, no_vars, &G_ghost_vec);
-    const size_t X_sys_idx = fe.registerInterpolatedSystem(X_system, vars, vars, &X_ghost_vec);
-    const size_t num_PK1_fcns = d_PK1_stress_fcn_data[part].size();
-    std::vector<std::vector<size_t> > PK1_fcn_system_idxs(num_PK1_fcns);
-    for (unsigned int k = 0; k < num_PK1_fcns; ++k)
->>>>>>> edb18f78
     {
         TBOX_ASSERT(dv_dof_map.variable_type(d) == dv_fe_type);
     }
@@ -2647,13 +2454,9 @@
                 libMesh::Point& x = x_node_cache[k];
                 for (unsigned int d = 0; d < NDIM; ++d)
                 {
-<<<<<<< HEAD
                     x(d) = X_ghost_vec(X_dof_indices[d][k]);
                     x_min[d] = std::min(x_min[d], x(d));
                     x_max[d] = std::max(x_max[d], x(d));
-=======
-                    X_dof_map.dof_indices(side_elem.get(), side_dof_indices[d], d);
->>>>>>> edb18f78
                 }
                 elem->point(k) = x;
             }
@@ -2701,7 +2504,6 @@
 				 DX(axis) = dx[axis];
 			}
 
-<<<<<<< HEAD
             for (unsigned int axis = 0; axis < NDIM; ++axis)
             {
                 // Setup a unit vector pointing in the coordinate direction of interest.
@@ -2714,17 +2516,6 @@
                 axis_box.lower(axis) = 0;
                 axis_box.upper(axis) = 0;
                 for (BoxIterator<NDIM> b(axis_box); b; b++)
-=======
-                // Cache the nodal and physical coordinates of the side element,
-                // determine the bounding box of the current configuration of
-                // the side element, and set the nodal coordinates to correspond
-                // to the physical coordinates.
-                X_node_cache.resize(n_node_side);
-                x_node_cache.resize(n_node_side);
-                x_min = IBTK::Point::Constant(std::numeric_limits<double>::max());
-                x_max = IBTK::Point::Constant(-std::numeric_limits<double>::max());
-                for (unsigned int k = 0; k < n_node_side; ++k)
->>>>>>> edb18f78
                 {
                     const Index<NDIM>& i_c = b();
                     libMesh::Point r;
@@ -3618,22 +3409,12 @@
     d_default_spread_spec =
         FEDataManager::SpreadSpec("IB_4", QGAUSS, INVALID_ORDER, use_adaptive_quadrature, point_density);
     d_ghosts = 0;
-
     d_split_normal_force = false;
     d_split_tangential_force = false;
     d_use_jump_conditions = false;
-<<<<<<< HEAD
     d_modify_vel_interp_jumps = false;
     d_vel_interp_width = 0.0;
     d_mu = 0.0;
-    d_fe_family = LAGRANGE;
-    d_fe_order = INVALID_ORDER;
-    d_quad_type = QGAUSS;
-    d_quad_order = INVALID_ORDER;
-    d_use_consistent_mass_matrix = true;
-    d_do_log = false;
-
-=======
     d_use_consistent_mass_matrix = true;
     d_do_log = false;
 
@@ -3641,14 +3422,6 @@
     d_fe_order.resize(d_num_parts, INVALID_ORDER);
     d_default_quad_type.resize(d_num_parts, INVALID_Q_RULE);
     d_default_quad_order.resize(d_num_parts, INVALID_ORDER);
-
-    // Indicate that all of the parts do NOT use stress normalization by default
-    // and set some default values.
-    d_epsilon = 0.0;
-    d_has_stress_normalization_parts = false;
-    d_stress_normalization_part.resize(d_num_parts, false);
-
->>>>>>> edb18f78
     // Initialize function data to NULL.
     d_coordinate_mapping_fcn_data.resize(d_num_parts);
     d_lag_force_fcn_data.resize(d_num_parts);
@@ -3798,13 +3571,8 @@
     else if (db->isBool("split_forces"))
         d_split_tangential_force = db->getBool("split_forces");
     if (db->isBool("use_jump_conditions")) d_use_jump_conditions = db->getBool("use_jump_conditions");
-<<<<<<< HEAD
     if (db->isDouble("vel_interp_width")) d_vel_interp_width = db->getDouble("vel_interp_width");
     if (db->isBool("modify_vel_interp_jumps")) d_modify_vel_interp_jumps = db->getBool("modify_vel_interp_jumps");
-    if (db->isString("quad_type")) d_quad_type = Utility::string_to_enum<QuadratureType>(db->getString("quad_type"));
-    if (db->isString("quad_order")) d_quad_order = Utility::string_to_enum<Order>(db->getString("quad_order"));
-=======
->>>>>>> edb18f78
     if (db->isBool("use_consistent_mass_matrix"))
         d_use_consistent_mass_matrix = db->getBool("use_consistent_mass_matrix");
 
@@ -3831,6 +3599,7 @@
         d_do_log = db->getBool("do_log");
     else if (db->keyExists("enable_logging"))
         d_do_log = db->getBool("enable_logging");
+
     return;
 } // getFromInput
 
@@ -3858,15 +3627,8 @@
     d_split_normal_force = db->getBool("d_split_normal_force");
     d_split_tangential_force = db->getBool("d_split_tangential_force");
     d_use_jump_conditions = db->getBool("d_use_jump_conditions");
-<<<<<<< HEAD
     d_modify_vel_interp_jumps = db->getBool("d_modify_interp_jumps");
     d_vel_interp_width = db->isDouble("vel_interp_width");
-    d_fe_family = Utility::string_to_enum<FEFamily>(db->getString("d_fe_family"));
-    d_fe_order = Utility::string_to_enum<Order>(db->getString("d_fe_order"));
-    d_quad_type = Utility::string_to_enum<QuadratureType>(db->getString("d_quad_type"));
-    d_quad_order = Utility::string_to_enum<Order>(db->getString("d_quad_order"));
-=======
->>>>>>> edb18f78
     d_use_consistent_mass_matrix = db->getBool("d_use_consistent_mass_matrix");
     return;
 } // getFromRestart
