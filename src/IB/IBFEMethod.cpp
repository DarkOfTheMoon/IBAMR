--- conflicted
+++ resolved
@@ -555,17 +555,8 @@
         }
         if (d_use_IB_interp_operator)
         {
-<<<<<<< HEAD
-            d_fe_data_managers[part]->interp(u_data_idx,
-                                             *U_vec,
-                                             *X_vec,
-                                             VELOCITY_SYSTEM_NAME,
-                                             u_ghost_fill_scheds,
-                                             data_time);
-=======
             d_fe_data_managers[part]->interp(
                 u_data_idx, *U_vec, *X_ghost_vec, VELOCITY_SYSTEM_NAME, u_ghost_fill_scheds, data_time);
->>>>>>> 58679887
         }
         else
         {
@@ -706,17 +697,8 @@
         }
         if (d_use_IB_spread_operator)
         {
-<<<<<<< HEAD
-            d_fe_data_managers[part]->spread(f_data_idx,
-                                             *F_vec,
-                                             *X_vec,
-                                             FORCE_SYSTEM_NAME,
-                                             f_phys_bdry_op,
-                                             data_time);
-=======
             d_fe_data_managers[part]->spread(
                 f_data_idx, *F_ghost_vec, *X_ghost_vec, FORCE_SYSTEM_NAME, f_phys_bdry_op, data_time);
->>>>>>> 58679887
         }
         else
         {
@@ -1592,17 +1574,9 @@
                 {
                     dof_map.dof_indices(side_elem.get(), side_dof_indices[d], d);
                 }
-<<<<<<< HEAD
-                get_values_for_interpolation(
-                    X_node_side, *X_petsc_vec, X_local_soln, side_dof_indices);
-                const bool qrule_needs_reinit =
-                    d_fe_data_managers[part]->updateQuadratureRule(
-                        qrule_face, d_spread_spec, side_elem.get(), X_node, patch_dx_min);
-=======
                 get_values_for_interpolation(X_node_side, *X_petsc_vec, X_local_soln, side_dof_indices);
                 const bool qrule_needs_reinit = d_fe_data_managers[part]->updateSpreadQuadratureRule(
                     qrule_face, d_spread_spec, side_elem.get(), X_node, patch_dx_min);
->>>>>>> 58679887
                 if (qrule_needs_reinit)
                 {
                     fe_face->attach_quadrature_rule(qrule_face.get());
