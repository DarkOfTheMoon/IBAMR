// Filename: IBFEMethod.cpp
// Created on 5 Oct 2011 by Boyce Griffith
//
// Copyright (c) 2002-2014, Boyce Griffith
// All rights reserved.
//
// Redistribution and use in source and binary forms, with or without
// modification, are permitted provided that the following conditions are met:
//
//    * Redistributions of source code must retain the above copyright notice,
//      this list of conditions and the following disclaimer.
//
//    * Redistributions in binary form must reproduce the above copyright
//      notice, this list of conditions and the following disclaimer in the
//      documentation and/or other materials provided with the distribution.
//
//    * Neither the name of The University of North Carolina nor the names of
//      its contributors may be used to endorse or promote products derived from
//      this software without specific prior written permission.
//
// THIS SOFTWARE IS PROVIDED BY THE COPYRIGHT HOLDERS AND CONTRIBUTORS "AS IS"
// AND ANY EXPRESS OR IMPLIED WARRANTIES, INCLUDING, BUT NOT LIMITED TO, THE
// IMPLIED WARRANTIES OF MERCHANTABILITY AND FITNESS FOR A PARTICULAR PURPOSE
// ARE DISCLAIMED. IN NO EVENT SHALL THE COPYRIGHT HOLDER OR CONTRIBUTORS BE
// LIABLE FOR ANY DIRECT, INDIRECT, INCIDENTAL, SPECIAL, EXEMPLARY, OR
// CONSEQUENTIAL DAMAGES (INCLUDING, BUT NOT LIMITED TO, PROCUREMENT OF
// SUBSTITUTE GOODS OR SERVICES; LOSS OF USE, DATA, OR PROFITS; OR BUSINESS
// INTERRUPTION) HOWEVER CAUSED AND ON ANY THEORY OF LIABILITY, WHETHER IN
// CONTRACT, STRICT LIABILITY, OR TORT (INCLUDING NEGLIGENCE OR OTHERWISE)
// ARISING IN ANY WAY OUT OF THE USE OF THIS SOFTWARE, EVEN IF ADVISED OF THE
// POSSIBILITY OF SUCH DAMAGE.

/////////////////////////////// INCLUDES /////////////////////////////////////

#include <stdbool.h>
#include <stddef.h>
#include <algorithm>
#include <cmath>
#include <limits>
#include <ostream>
#include <set>
#include <string>
#include <utility>
#include <vector>

#include "BasePatchHierarchy.h"
#include "BasePatchLevel.h"
#include "Box.h"
#include "CartesianPatchGeometry.h"
#include "CellIndex.h"
#include "GriddingAlgorithm.h"
#include "HierarchyDataOpsManager.h"
#include "HierarchyDataOpsReal.h"
#include "Index.h"
#include "IntVector.h"
#include "LoadBalancer.h"
#include "MultiblockDataTranslator.h"
#include "Patch.h"
#include "PatchHierarchy.h"
#include "PatchLevel.h"
#include "SideData.h"
#include "SideIndex.h"
#include "Variable.h"
#include "VariableDatabase.h"
#include "boost/multi_array.hpp"
#include "ibamr/IBFEMethod.h"
#include "ibamr/IBHierarchyIntegrator.h"
#include "ibamr/INSHierarchyIntegrator.h"
#include "ibamr/StokesSpecifications.h"
#include "ibamr/namespaces.h" // IWYU pragma: keep
#include "ibtk/FEDataInterpolation.h"
#include "ibtk/FEDataManager.h"
#include "ibtk/IBTK_CHKERRQ.h"
#include "ibtk/IndexUtilities.h"
#include "ibtk/LEInteractor.h"
#include "ibtk/RobinPhysBdryPatchStrategy.h"
#include "ibtk/ibtk_utilities.h"
#include "ibtk/libmesh_utilities.h"
#include "libmesh/auto_ptr.h"
#include "libmesh/boundary_info.h"
#include "libmesh/compare_types.h"
#include "libmesh/dense_vector.h"
#include "libmesh/dof_map.h"
#include "libmesh/edge.h"
#include "libmesh/elem.h"
#include "libmesh/enum_fe_family.h"
#include "libmesh/enum_order.h"
#include "libmesh/enum_quadrature_type.h"
#include "libmesh/equation_systems.h"
#include "libmesh/fe_type.h"
#include "libmesh/fem_context.h"
#include "libmesh/linear_implicit_system.h"
#include "libmesh/mesh.h"
#include "libmesh/mesh_base.h"
#include "libmesh/node.h"
#include "libmesh/numeric_vector.h"
#include "libmesh/petsc_vector.h"
#include "libmesh/point.h"
#include "libmesh/quadrature.h"
#include "libmesh/sparse_matrix.h"
#include "libmesh/string_to_enum.h"
#include "libmesh/system.h"
#include "libmesh/tensor_value.h"
#include "libmesh/type_tensor.h"
#include "libmesh/type_vector.h"
#include "libmesh/variant_filter_iterator.h"
#include "libmesh/vector_value.h"
#include "petscvec.h"
#include "tbox/Array.h"
#include "tbox/Database.h"
#include "tbox/MathUtilities.h"
#include "tbox/PIO.h"
#include "tbox/Pointer.h"
#include "tbox/RestartManager.h"
#include "tbox/SAMRAI_MPI.h"
#include "tbox/Utilities.h"


namespace SAMRAI
{
namespace xfer
{
template <int DIM>
class RefineSchedule;
template <int DIM>
class CoarsenSchedule;
} // namespace xfer
} // namespace SAMRAI

using namespace libMesh;

/////////////////////////////// NAMESPACE ////////////////////////////////////

namespace IBAMR
{
/////////////////////////////// STATIC ///////////////////////////////////////

namespace
{
// Version of IBFEMethod restart file data.
static const int IBFE_METHOD_VERSION = 1;

inline short int get_dirichlet_bdry_ids(const std::vector<short int>& bdry_ids)
{
    short int dirichlet_bdry_ids = 0;
    for (std::vector<short int>::const_iterator cit = bdry_ids.begin(); cit != bdry_ids.end(); ++cit)
    {
        const short int bdry_id = *cit;
        if (bdry_id == FEDataManager::ZERO_DISPLACEMENT_X_BDRY_ID ||
            bdry_id == FEDataManager::ZERO_DISPLACEMENT_Y_BDRY_ID ||
            bdry_id == FEDataManager::ZERO_DISPLACEMENT_Z_BDRY_ID ||
            bdry_id == FEDataManager::ZERO_DISPLACEMENT_XY_BDRY_ID ||
            bdry_id == FEDataManager::ZERO_DISPLACEMENT_XZ_BDRY_ID ||
            bdry_id == FEDataManager::ZERO_DISPLACEMENT_YZ_BDRY_ID ||
            bdry_id == FEDataManager::ZERO_DISPLACEMENT_XYZ_BDRY_ID)
        {
            dirichlet_bdry_ids |= bdry_id;
        }
    }
    return dirichlet_bdry_ids;
}

inline bool is_physical_bdry(const Elem* elem,
                             const unsigned short int side,
                             const BoundaryInfo& boundary_info,
                             const DofMap& dof_map)
{
    const std::vector<short int>& bdry_ids = boundary_info.boundary_ids(elem, side);
    bool at_physical_bdry = !elem->neighbor(side);
    for (std::vector<short int>::const_iterator cit = bdry_ids.begin(); cit != bdry_ids.end(); ++cit)
    {
        if (dof_map.is_periodic_boundary(*cit)) at_physical_bdry = false;
    }
    return at_physical_bdry;
}

inline bool is_dirichlet_bdry(const Elem* elem,
                              const unsigned short int side,
                              const BoundaryInfo& boundary_info,
                              const DofMap& dof_map)
{
    if (!is_physical_bdry(elem, side, boundary_info, dof_map)) return false;
    const std::vector<short int>& bdry_ids = boundary_info.boundary_ids(elem, side);
    return get_dirichlet_bdry_ids(bdry_ids) != 0;
}

inline bool has_physical_bdry(const Elem* elem, const BoundaryInfo& boundary_info, const DofMap& dof_map)
{
    bool has_physical_bdry = false;
    for (unsigned short int side = 0; side < elem->n_sides() && !has_physical_bdry; ++side)
    {
        has_physical_bdry = has_physical_bdry || is_physical_bdry(elem, side, boundary_info, dof_map);
    }
    return has_physical_bdry;
}

inline void get_x_and_FF(libMesh::VectorValue<double>& x,
                         libMesh::TensorValue<double>& FF,
                         const std::vector<double>& x_data,
                         const std::vector<VectorValue<double> >& grad_x_data,
                         const unsigned int dim = NDIM)
{
    x.zero();
    FF.zero();
    for (unsigned int i = 0; i < dim; ++i)
    {
        x(i) = x_data[i];
        for (unsigned int j = 0; j < dim; ++j)
        {
            FF(i, j) = grad_x_data[i](j);
        }
    }
    for (unsigned int i = dim; i < LIBMESH_DIM; ++i)
    {
        FF(i, i) = 1.0;
    }
    return;
}

static const Real PENALTY = 1.e10;

void assemble_poisson(EquationSystems& es, const std::string& /*system_name*/)
{
    const MeshBase& mesh = es.get_mesh();
    const BoundaryInfo& boundary_info = *mesh.boundary_info;
    const unsigned int dim = mesh.mesh_dimension();
    LinearImplicitSystem& system = es.get_system<LinearImplicitSystem>(IBFEMethod::PHI_SYSTEM_NAME);
    const DofMap& dof_map = system.get_dof_map();
    FEType fe_type = dof_map.variable_type(0);

    AutoPtr<FEBase> fe(FEBase::build(dim, fe_type));
    QGauss qrule(dim, FIFTH);
    fe->attach_quadrature_rule(&qrule);
    AutoPtr<FEBase> fe_face(FEBase::build(dim, fe_type));
    QGauss qface(dim - 1, FIFTH);
    fe_face->attach_quadrature_rule(&qface);

    const std::vector<Real>& JxW = fe->get_JxW();
    const std::vector<std::vector<Real> >& phi = fe->get_phi();
    const std::vector<std::vector<RealGradient> >& dphi = fe->get_dphi();

    const std::vector<std::vector<Real> >& phi_face = fe_face->get_phi();
    const std::vector<Real>& JxW_face = fe_face->get_JxW();

    DenseMatrix<Number> Ke;
    std::vector<dof_id_type> dof_indices;

    const double epsilon = es.parameters.get<Real>("Phi_epsilon");
    const double epsilon_inv = (std::abs(epsilon) > std::numeric_limits<double>::epsilon() ? 1.0 / epsilon : 0.0);

    MeshBase::const_element_iterator el = mesh.active_local_elements_begin();
    const MeshBase::const_element_iterator end_el = mesh.active_local_elements_end();
    for (; el != end_el; ++el)
    {
        const Elem* elem = *el;
        dof_map.dof_indices(elem, dof_indices);
        fe->reinit(elem);
        unsigned int Ke_size = static_cast<unsigned int>(dof_indices.size());
        Ke.resize(Ke_size, Ke_size);
        for (unsigned int qp = 0; qp < qrule.n_points(); qp++)
        {
            for (unsigned int i = 0; i < phi.size(); i++)
            {
                for (unsigned int j = 0; j < phi.size(); j++)
                {
                    Ke(i, j) += (epsilon_inv * phi[i][qp] * phi[j][qp] + (dphi[i][qp] * dphi[j][qp])) * JxW[qp];
                }
            }
        }
        for (unsigned int side = 0; side < elem->n_sides(); side++)
        {
            if (is_physical_bdry(elem, side, boundary_info, dof_map))
            {
                fe_face->reinit(elem, side);
                for (unsigned int qp = 0; qp < qface.n_points(); qp++)
                {
                    for (unsigned int i = 0; i < phi_face.size(); ++i)
                    {
                        for (unsigned int j = 0; j < phi_face.size(); ++j)
                        {
                            Ke(i, j) += PENALTY * phi_face[i][qp] * phi_face[j][qp] * JxW_face[qp];
                        }
                    }
                }
            }
        }
        dof_map.constrain_element_matrix(Ke, dof_indices);
        system.matrix->add_matrix(Ke, dof_indices);
    }
}
}

const std::string IBFEMethod::COORDS_SYSTEM_NAME = "IB coordinates system";
const std::string IBFEMethod::COORD_MAPPING_SYSTEM_NAME = "IB coordinate mapping system";
const std::string IBFEMethod::FORCE_SYSTEM_NAME = "IB force system";
const std::string IBFEMethod::PHI_SYSTEM_NAME = "IB stress normalization system";
const std::string IBFEMethod::VELOCITY_SYSTEM_NAME = "IB velocity system";

/////////////////////////////// PUBLIC ///////////////////////////////////////

IBFEMethod::IBFEMethod(const std::string& object_name,
                       Pointer<Database> input_db,
                       Mesh* mesh,
                       int max_level_number,
                       bool register_for_restart)
    : d_num_parts(1)
{
    commonConstructor(object_name, input_db, std::vector<Mesh*>(1, mesh), max_level_number, register_for_restart);
    return;
} // IBFEMethod

IBFEMethod::IBFEMethod(const std::string& object_name,
                       Pointer<Database> input_db,
                       const std::vector<Mesh*>& meshes,
                       int max_level_number,
                       bool register_for_restart)
    : d_num_parts(static_cast<int>(meshes.size()))
{
    commonConstructor(object_name, input_db, meshes, max_level_number, register_for_restart);
    return;
} // IBFEMethod

IBFEMethod::~IBFEMethod()
{
    for (unsigned int part = 0; part < d_num_parts; ++part)
    {
        delete d_equation_systems[part];
    }
    if (d_registered_for_restart)
    {
        RestartManager::getManager()->unregisterRestartItem(d_object_name);
        d_registered_for_restart = false;
    }
    return;
} // ~IBFEMethod

FEDataManager* IBFEMethod::getFEDataManager(const unsigned int part) const
{
    TBOX_ASSERT(d_fe_equation_systems_initialized);
    TBOX_ASSERT(part < d_num_parts);
    return d_fe_data_managers[part];
} // getFEDataManager

void IBFEMethod::registerStressNormalizationPart(unsigned int part)
{
    TBOX_ASSERT(part < d_num_parts);
    if (d_stress_normalization_part[part]) return;
    d_has_stress_normalization_parts = true;
    d_stress_normalization_part[part] = true;
    System& Phi_system = d_equation_systems[part]->add_system<LinearImplicitSystem>(PHI_SYSTEM_NAME);
    d_equation_systems[part]->parameters.set<Real>("Phi_epsilon") = d_epsilon;
    Phi_system.attach_assemble_function(assemble_poisson);
    Phi_system.add_variable("Phi", d_fe_order, d_fe_family);
    return;
} // registerStressNormalizationPart

void IBFEMethod::registerInitialCoordinateMappingFunction(const CoordinateMappingFcnData& data, const unsigned int part)
{
    TBOX_ASSERT(part < d_num_parts);
    d_coordinate_mapping_fcn_data[part] = data;
    return;
} // registerInitialCoordinateMappingFunction

void IBFEMethod::registerPK1StressFunction(const PK1StressFcnData& data, const unsigned int part)
{
    TBOX_ASSERT(part < d_num_parts);
    d_PK1_stress_fcn_data[part].push_back(data);
    if (data.quad_type == INVALID_Q_RULE)
    {
        d_PK1_stress_fcn_data[part].back().quad_type = d_quad_type;
    }
    if (data.quad_order == INVALID_ORDER)
    {
        d_PK1_stress_fcn_data[part].back().quad_order = d_quad_order;
    }
    return;
} // registerPK1StressFunction

void IBFEMethod::registerLagBodyForceFunction(const LagBodyForceFcnData& data, const unsigned int part)
{
    TBOX_ASSERT(part < d_num_parts);
    d_lag_body_force_fcn_data[part] = data;
    return;
} // registerLagBodyForceFunction

void IBFEMethod::registerLagSurfacePressureFunction(const LagSurfacePressureFcnData& data, const unsigned int part)
{
    TBOX_ASSERT(part < d_num_parts);
    d_lag_surface_pressure_fcn_data[part] = data;
    return;
} // registerLagSurfacePressureFunction

void IBFEMethod::registerLagSurfaceForceFunction(const LagSurfaceForceFcnData& data, const unsigned int part)
{
    TBOX_ASSERT(part < d_num_parts);
    d_lag_surface_force_fcn_data[part] = data;
    return;
} // registerLagSurfaceForceFunction

const IntVector<NDIM>& IBFEMethod::getMinimumGhostCellWidth() const
{
    return d_ghosts;
} // getMinimumGhostCellWidth

void IBFEMethod::setupTagBuffer(Array<int>& tag_buffer, Pointer<GriddingAlgorithm<NDIM> > gridding_alg) const
{
    const int finest_hier_ln = gridding_alg->getMaxLevels() - 1;
    const int tsize = tag_buffer.size();
    tag_buffer.resizeArray(finest_hier_ln);
    for (int i = tsize; i < finest_hier_ln; ++i) tag_buffer[i] = 0;
    for (unsigned int part = 0; part < d_num_parts; ++part)
    {
        const int gcw = d_fe_data_managers[part]->getGhostCellWidth().max();
        const int tag_ln = d_fe_data_managers[part]->getLevelNumber() - 1;
        if (tag_ln >= 0 && tag_ln < finest_hier_ln)
        {
            tag_buffer[tag_ln] = std::max(tag_buffer[tag_ln], gcw);
        }
    }
    for (int ln = finest_hier_ln - 2; ln >= 0; --ln)
    {
        tag_buffer[ln] =
            std::max(tag_buffer[ln], tag_buffer[ln + 1] / gridding_alg->getRatioToCoarserLevel(ln + 1).max() + 1);
    }
    return;
} // setupTagBuffer

void IBFEMethod::preprocessIntegrateData(double current_time, double new_time, int /*num_cycles*/)
{
    d_current_time = current_time;
    d_new_time = new_time;
    d_half_time = current_time + 0.5 * (new_time - current_time);

    // Extract the FE data.
    d_X_systems.resize(d_num_parts);
    d_X_current_vecs.resize(d_num_parts);
    d_X_new_vecs.resize(d_num_parts);
    d_X_half_vecs.resize(d_num_parts);
    d_X_IB_ghost_vecs.resize(d_num_parts);

    d_U_systems.resize(d_num_parts);
    d_U_current_vecs.resize(d_num_parts);
    d_U_new_vecs.resize(d_num_parts);
    d_U_half_vecs.resize(d_num_parts);

    d_F_systems.resize(d_num_parts);
    d_F_half_vecs.resize(d_num_parts);
    d_F_IB_ghost_vecs.resize(d_num_parts);

    d_Phi_systems.resize(d_num_parts);
    d_Phi_half_vecs.resize(d_num_parts);

    for (unsigned int part = 0; part < d_num_parts; ++part)
    {
        d_X_systems[part] = &d_equation_systems[part]->get_system(COORDS_SYSTEM_NAME);
        d_X_current_vecs[part] = dynamic_cast<PetscVector<double>*>(d_X_systems[part]->current_local_solution.get());
        d_X_new_vecs[part] = dynamic_cast<PetscVector<double>*>(
            d_X_current_vecs[part]->clone().release()); // WARNING: must be manually deleted
        d_X_half_vecs[part] = dynamic_cast<PetscVector<double>*>(
            d_X_current_vecs[part]->clone().release()); // WARNING: must be manually deleted
        d_X_IB_ghost_vecs[part] = dynamic_cast<PetscVector<double>*>(
            d_fe_data_managers[part]->buildGhostedCoordsVector(/*localize_data*/ false));

        d_U_systems[part] = &d_equation_systems[part]->get_system(VELOCITY_SYSTEM_NAME);
        d_U_current_vecs[part] = dynamic_cast<PetscVector<double>*>(d_U_systems[part]->current_local_solution.get());
        d_U_new_vecs[part] = dynamic_cast<PetscVector<double>*>(
            d_U_current_vecs[part]->clone().release()); // WARNING: must be manually deleted
        d_U_half_vecs[part] = dynamic_cast<PetscVector<double>*>(
            d_U_current_vecs[part]->clone().release()); // WARNING: must be manually deleted

        d_F_systems[part] = &d_equation_systems[part]->get_system(FORCE_SYSTEM_NAME);
        d_F_half_vecs[part] = dynamic_cast<PetscVector<double>*>(d_F_systems[part]->current_local_solution.get());
        d_F_IB_ghost_vecs[part] = dynamic_cast<PetscVector<double>*>(
            d_fe_data_managers[part]->buildGhostedSolutionVector(FORCE_SYSTEM_NAME, /*localize_data*/ false));

        if (d_stress_normalization_part[part])
        {
            d_Phi_systems[part] = &d_equation_systems[part]->get_system(PHI_SYSTEM_NAME);
            d_Phi_half_vecs[part] =
                dynamic_cast<PetscVector<double>*>(d_Phi_systems[part]->current_local_solution.get());
        }

        // Initialize X^{n+1/2} and X^{n+1} to equal X^{n}, and initialize
        // U^{n+1/2} and U^{n+1} to equal U^{n}.
        d_X_systems[part]->solution->close();
        d_X_systems[part]->solution->localize(*d_X_current_vecs[part]);
        d_X_systems[part]->solution->localize(*d_X_new_vecs[part]);
        d_X_systems[part]->solution->localize(*d_X_half_vecs[part]);

        d_U_systems[part]->solution->close();
        d_U_systems[part]->solution->localize(*d_U_current_vecs[part]);
        d_U_systems[part]->solution->localize(*d_U_new_vecs[part]);
        d_U_systems[part]->solution->localize(*d_U_half_vecs[part]);

        d_F_systems[part]->solution->close();
        d_F_systems[part]->solution->localize(*d_F_half_vecs[part]);

        if (d_stress_normalization_part[part])
        {
            d_Phi_systems[part]->solution->close();
            d_Phi_systems[part]->solution->localize(*d_Phi_half_vecs[part]);
        }
    }
    return;
} // preprocessIntegrateData

void IBFEMethod::postprocessIntegrateData(double /*current_time*/, double /*new_time*/, int /*num_cycles*/)
{
    for (unsigned part = 0; part < d_num_parts; ++part)
    {
        // Reset time-dependent Lagrangian data.
        d_X_new_vecs[part]->close();
        *d_X_systems[part]->solution = *d_X_new_vecs[part];
        d_X_systems[part]->solution->close();
        d_X_systems[part]->solution->localize(*d_X_systems[part]->current_local_solution);
        delete d_X_new_vecs[part];
        delete d_X_half_vecs[part];

        d_U_new_vecs[part]->close();
        *d_U_systems[part]->solution = *d_U_new_vecs[part];
        d_U_systems[part]->solution->close();
        d_U_systems[part]->solution->localize(*d_U_systems[part]->current_local_solution);
        delete d_U_new_vecs[part];
        delete d_U_half_vecs[part];

        d_F_half_vecs[part]->close();
        *d_F_systems[part]->solution = *d_F_half_vecs[part];
        d_F_systems[part]->solution->close();
        d_F_systems[part]->solution->localize(*d_F_systems[part]->current_local_solution);

        if (d_stress_normalization_part[part])
        {
            d_Phi_half_vecs[part]->close();
            *d_Phi_systems[part]->solution = *d_Phi_half_vecs[part];
            d_Phi_systems[part]->solution->close();
            d_Phi_systems[part]->solution->localize(*d_Phi_systems[part]->current_local_solution);
        }

        // Update the coordinate mapping dX = X - s.
        updateCoordinateMapping(part);
    }

    d_X_systems.clear();
    d_X_current_vecs.clear();
    d_X_new_vecs.clear();
    d_X_half_vecs.clear();
    d_X_IB_ghost_vecs.clear();

    d_U_systems.clear();
    d_U_current_vecs.clear();
    d_U_new_vecs.clear();
    d_U_half_vecs.clear();

    d_F_systems.clear();
    d_F_half_vecs.clear();
    d_F_IB_ghost_vecs.clear();

    d_Phi_systems.clear();
    d_Phi_half_vecs.clear();

    // Reset the current time step interval.
    d_current_time = std::numeric_limits<double>::quiet_NaN();
    d_new_time = std::numeric_limits<double>::quiet_NaN();
    d_half_time = std::numeric_limits<double>::quiet_NaN();
    return;
} // postprocessIntegrateData

void IBFEMethod::interpolateVelocity(const int u_data_idx,
                                     const std::vector<Pointer<CoarsenSchedule<NDIM> > >& /*u_synch_scheds*/,
                                     const std::vector<Pointer<RefineSchedule<NDIM> > >& u_ghost_fill_scheds,
                                     const double data_time)
{
    for (unsigned int part = 0; part < d_num_parts; ++part)
    {
        NumericVector<double>* X_vec = NULL;
        NumericVector<double>* X_ghost_vec = d_X_IB_ghost_vecs[part];
        NumericVector<double>* U_vec = NULL;
        if (MathUtilities<double>::equalEps(data_time, d_current_time))
        {
            X_vec = d_X_current_vecs[part];
            U_vec = d_U_current_vecs[part];
        }
        else if (MathUtilities<double>::equalEps(data_time, d_half_time))
        {
            X_vec = d_X_half_vecs[part];
            U_vec = d_U_half_vecs[part];
        }
        else if (MathUtilities<double>::equalEps(data_time, d_new_time))
        {
            X_vec = d_X_new_vecs[part];
            U_vec = d_U_new_vecs[part];
        }
        X_vec->localize(*X_ghost_vec);
        d_fe_data_managers[part]->interp(u_data_idx, *U_vec, *X_ghost_vec, VELOCITY_SYSTEM_NAME, u_ghost_fill_scheds,
                                         data_time);
    }
    return;
} // interpolateVelocity

void IBFEMethod::eulerStep(const double current_time, const double new_time)
{
    const double dt = new_time - current_time;
    int ierr;
    for (unsigned int part = 0; part < d_num_parts; ++part)
    {
        ierr = VecWAXPY(d_X_new_vecs[part]->vec(), dt, d_U_current_vecs[part]->vec(), d_X_current_vecs[part]->vec());
        IBTK_CHKERRQ(ierr);
        ierr = VecAXPBYPCZ(d_X_half_vecs[part]->vec(), 0.5, 0.5, 0.0, d_X_current_vecs[part]->vec(),
                           d_X_new_vecs[part]->vec());
        IBTK_CHKERRQ(ierr);
        d_X_new_vecs[part]->close();
        d_X_half_vecs[part]->close();
    }
    return;
} // eulerStep

void IBFEMethod::midpointStep(const double current_time, const double new_time)
{
    const double dt = new_time - current_time;
    int ierr;
    for (unsigned int part = 0; part < d_num_parts; ++part)
    {
        ierr = VecWAXPY(d_X_new_vecs[part]->vec(), dt, d_U_half_vecs[part]->vec(), d_X_current_vecs[part]->vec());
        IBTK_CHKERRQ(ierr);
        ierr = VecAXPBYPCZ(d_X_half_vecs[part]->vec(), 0.5, 0.5, 0.0, d_X_current_vecs[part]->vec(),
                           d_X_new_vecs[part]->vec());
        IBTK_CHKERRQ(ierr);
        d_X_new_vecs[part]->close();
        d_X_half_vecs[part]->close();
    }
    return;
} // midpointStep

void IBFEMethod::trapezoidalStep(const double current_time, const double new_time)
{
    const double dt = new_time - current_time;
    int ierr;
    for (unsigned int part = 0; part < d_num_parts; ++part)
    {
        ierr =
            VecWAXPY(d_X_new_vecs[part]->vec(), 0.5 * dt, d_U_current_vecs[part]->vec(), d_X_current_vecs[part]->vec());
        IBTK_CHKERRQ(ierr);
        ierr = VecAXPY(d_X_new_vecs[part]->vec(), 0.5 * dt, d_U_new_vecs[part]->vec());
        IBTK_CHKERRQ(ierr);
        ierr = VecAXPBYPCZ(d_X_half_vecs[part]->vec(), 0.5, 0.5, 0.0, d_X_current_vecs[part]->vec(),
                           d_X_new_vecs[part]->vec());
        IBTK_CHKERRQ(ierr);
        d_X_new_vecs[part]->close();
        d_X_half_vecs[part]->close();
    }
    return;
} // trapezoidalStep

void IBFEMethod::computeLagrangianForce(const double data_time)
{
    TBOX_ASSERT(MathUtilities<double>::equalEps(data_time, d_half_time));
    for (unsigned part = 0; part < d_num_parts; ++part)
    {
        if (d_stress_normalization_part[part])
        {
            computeStressNormalization(*d_Phi_half_vecs[part], *d_X_half_vecs[part], data_time, part);
        }
        computeInteriorForceDensity(*d_F_half_vecs[part], *d_X_half_vecs[part], d_Phi_half_vecs[part], data_time, part);
    }
    return;
} // computeLagrangianForce

void IBFEMethod::spreadForce(const int f_data_idx,
                             RobinPhysBdryPatchStrategy* f_phys_bdry_op,
                             const std::vector<Pointer<RefineSchedule<NDIM> > >& /*f_prolongation_scheds*/,
                             const double data_time)
{
    TBOX_ASSERT(MathUtilities<double>::equalEps(data_time, d_half_time));
    for (unsigned int part = 0; part < d_num_parts; ++part)
    {
        PetscVector<double>* X_vec = d_X_half_vecs[part];
        PetscVector<double>* X_ghost_vec = d_X_IB_ghost_vecs[part];
        PetscVector<double>* F_vec = d_F_half_vecs[part];
        PetscVector<double>* F_ghost_vec = d_F_IB_ghost_vecs[part];
        X_vec->localize(*X_ghost_vec);
        F_vec->localize(*F_ghost_vec);
        d_fe_data_managers[part]->spread(f_data_idx, *F_ghost_vec, *X_ghost_vec, FORCE_SYSTEM_NAME, f_phys_bdry_op,
                                         data_time);
        if (d_split_normal_force || d_split_tangential_force)
        {
            if (d_use_jump_conditions && d_split_normal_force)
            {
                imposeJumpConditions(f_data_idx, *F_ghost_vec, *X_ghost_vec, data_time, part);
            }
            if (!d_use_jump_conditions || d_split_tangential_force)
            {
                spreadTransmissionForceDensity(f_data_idx, *X_ghost_vec, f_phys_bdry_op, data_time, part);
            }
        }
    }
    return;
} // spreadForce

FEDataManager::InterpSpec IBFEMethod::getDefaultInterpSpec() const
{
    return d_default_interp_spec;
}

FEDataManager::SpreadSpec IBFEMethod::getDefaultSpreadSpec() const
{
    return d_default_spread_spec;
}

void IBFEMethod::setInterpSpec(const FEDataManager::InterpSpec& interp_spec, const unsigned int part)
{
    TBOX_ASSERT(!d_fe_equation_systems_initialized);
    TBOX_ASSERT(part < d_num_parts);
    d_interp_spec[part] = interp_spec;
    return;
}

void IBFEMethod::setSpreadSpec(const FEDataManager::SpreadSpec& spread_spec, const unsigned int part)
{
    TBOX_ASSERT(!d_fe_equation_systems_initialized);
    TBOX_ASSERT(part < d_num_parts);
    d_spread_spec[part] = spread_spec;
    return;
}

void IBFEMethod::initializeFEEquationSystems()
{
    if (d_fe_equation_systems_initialized) return;

    // Create the FE data managers that manage mappings between the FE mesh
    // parts and the Cartesian grid.
    d_equation_systems.resize(d_num_parts, NULL);
    d_fe_data_managers.resize(d_num_parts, NULL);
    for (unsigned int part = 0; part < d_num_parts; ++part)
    {
        // Create FE data managers.
        std::ostringstream manager_stream;
        manager_stream << "IBFEMethod FEDataManager::" << part;
        const std::string& manager_name = manager_stream.str();
        d_fe_data_managers[part] = FEDataManager::getManager(manager_name, d_interp_spec[part], d_spread_spec[part]);
        d_ghosts = IntVector<NDIM>::max(d_ghosts, d_fe_data_managers[part]->getGhostCellWidth());

        // Create FE equation systems objects and corresponding variables.
        d_equation_systems[part] = new EquationSystems(*d_meshes[part]);
        EquationSystems* equation_systems = d_equation_systems[part];
        d_fe_data_managers[part]->setEquationSystems(equation_systems, d_max_level_number - 1);

        d_fe_data_managers[part]->COORDINATES_SYSTEM_NAME = COORDS_SYSTEM_NAME;
        System& X_system = equation_systems->add_system<System>(COORDS_SYSTEM_NAME);
        for (unsigned int d = 0; d < NDIM; ++d)
        {
            std::ostringstream os;
            os << "X_" << d;
            X_system.add_variable(os.str(), d_fe_order, d_fe_family);
        }

        System& dX_system = equation_systems->add_system<System>(COORD_MAPPING_SYSTEM_NAME);
        for (unsigned int d = 0; d < NDIM; ++d)
        {
            std::ostringstream os;
            os << "dX_" << d;
            dX_system.add_variable(os.str(), d_fe_order, d_fe_family);
        }

        System& U_system = equation_systems->add_system<System>(VELOCITY_SYSTEM_NAME);
        for (unsigned int d = 0; d < NDIM; ++d)
        {
            std::ostringstream os;
            os << "U_" << d;
            U_system.add_variable(os.str(), d_fe_order, d_fe_family);
        }

        System& F_system = equation_systems->add_system<System>(FORCE_SYSTEM_NAME);
        for (unsigned int d = 0; d < NDIM; ++d)
        {
            std::ostringstream os;
            os << "F_" << d;
            F_system.add_variable(os.str(), d_fe_order, d_fe_family);
        }
    }
    d_fe_equation_systems_initialized = true;
    return;
}

void IBFEMethod::initializeFEData()
{
    if (d_fe_data_initialized) return;
    initializeFEEquationSystems();
    for (unsigned int part = 0; part < d_num_parts; ++part)
    {
        // Initialize FE equation systems.
        EquationSystems* equation_systems = d_equation_systems[part];
        equation_systems->init();
        initializeCoordinates(part);
        updateCoordinateMapping(part);

        // Assemble systems.
        System& X_system = equation_systems->get_system<System>(COORDS_SYSTEM_NAME);
        System& dX_system = equation_systems->get_system<System>(COORD_MAPPING_SYSTEM_NAME);
        System& U_system = equation_systems->get_system<System>(VELOCITY_SYSTEM_NAME);
        System& F_system = equation_systems->get_system<System>(FORCE_SYSTEM_NAME);

        X_system.assemble_before_solve = false;
        X_system.assemble();

        dX_system.assemble_before_solve = false;
        dX_system.assemble();

        U_system.assemble_before_solve = false;
        U_system.assemble();

        F_system.assemble_before_solve = false;
        F_system.assemble();

        if (d_stress_normalization_part[part])
        {
            LinearImplicitSystem& Phi_system = equation_systems->get_system<LinearImplicitSystem>(PHI_SYSTEM_NAME);
            Phi_system.assemble_before_solve = false;
            Phi_system.assemble();
        }

        // Set up boundary conditions.  Specifically, add appropriate boundary
        // IDs to the BoundaryInfo object associated with the mesh, and add DOF
        // constraints for the nodal forces and velocities.
        const MeshBase& mesh = equation_systems->get_mesh();
        DofMap& F_dof_map = F_system.get_dof_map();
        DofMap& U_dof_map = U_system.get_dof_map();
        const unsigned int F_sys_num = F_system.number();
        const unsigned int U_sys_num = U_system.number();
        MeshBase::const_element_iterator el_it = mesh.elements_begin();
        const MeshBase::const_element_iterator el_end = mesh.elements_end();
        for (; el_it != el_end; ++el_it)
        {
            Elem* const elem = *el_it;
            for (unsigned int side = 0; side < elem->n_sides(); ++side)
            {
                const bool at_mesh_bdry = !elem->neighbor(side);
                if (!at_mesh_bdry) continue;

                static const short int dirichlet_bdry_id_set[3] = { FEDataManager::ZERO_DISPLACEMENT_X_BDRY_ID,
                                                                    FEDataManager::ZERO_DISPLACEMENT_Y_BDRY_ID,
                                                                    FEDataManager::ZERO_DISPLACEMENT_Z_BDRY_ID };
                const short int dirichlet_bdry_ids =
                    get_dirichlet_bdry_ids(mesh.boundary_info->boundary_ids(elem, side));
                if (!dirichlet_bdry_ids) continue;

                for (unsigned int n = 0; n < elem->n_nodes(); ++n)
                {
                    if (!elem->is_node_on_side(n, side)) continue;

                    Node* node = elem->get_node(n);
                    mesh.boundary_info->add_node(node, dirichlet_bdry_ids);
                    for (unsigned int d = 0; d < NDIM; ++d)
                    {
                        if (!(dirichlet_bdry_ids & dirichlet_bdry_id_set[d])) continue;
                        if (node->n_dofs(F_sys_num))
                        {
                            const int F_dof_index = node->dof_number(F_sys_num, d, 0);
                            DofConstraintRow F_constraint_row;
                            F_constraint_row[F_dof_index] = 1.0;
                            F_dof_map.add_constraint_row(F_dof_index, F_constraint_row, 0.0, false);
                        }
                        if (node->n_dofs(U_sys_num))
                        {
                            const int U_dof_index = node->dof_number(U_sys_num, d, 0);
                            DofConstraintRow U_constraint_row;
                            U_constraint_row[U_dof_index] = 1.0;
                            U_dof_map.add_constraint_row(U_dof_index, U_constraint_row, 0.0, false);
                        }
                    }
                }
            }
        }
    }
    d_fe_data_initialized = true;
    return;
} // initializeFEData

void IBFEMethod::initializePatchHierarchy(Pointer<PatchHierarchy<NDIM> > hierarchy,
                                          Pointer<GriddingAlgorithm<NDIM> > gridding_alg,
                                          int /*u_data_idx*/,
                                          const std::vector<Pointer<CoarsenSchedule<NDIM> > >& /*u_synch_scheds*/,
                                          const std::vector<Pointer<RefineSchedule<NDIM> > >& /*u_ghost_fill_scheds*/,
                                          int /*integrator_step*/,
                                          double /*init_data_time*/,
                                          bool /*initial_time*/)
{
    // Cache pointers to the patch hierarchy and gridding algorithm.
    d_hierarchy = hierarchy;
    d_gridding_alg = gridding_alg;

    // Initialize the FE data manager.
    for (unsigned int part = 0; part < d_num_parts; ++part)
    {
        d_fe_data_managers[part]->reinitElementMappings();
    }

    d_is_initialized = true;
    return;
} // initializePatchHierarchy

void IBFEMethod::registerLoadBalancer(Pointer<LoadBalancer<NDIM> > load_balancer, int workload_data_idx)
{
    TBOX_ASSERT(load_balancer);
    d_load_balancer = load_balancer;
    d_workload_idx = workload_data_idx;

    for (unsigned int part = 0; part < d_num_parts; ++part)
    {
        d_fe_data_managers[part]->registerLoadBalancer(load_balancer, workload_data_idx);
    }
    return;
} // registerLoadBalancer

void IBFEMethod::updateWorkloadEstimates(Pointer<PatchHierarchy<NDIM> > /*hierarchy*/, int /*workload_data_idx*/)
{
    for (unsigned int part = 0; part < d_num_parts; ++part)
    {
        d_fe_data_managers[part]->updateWorkloadEstimates();
    }
    return;
} // updateWorkloadEstimates

void IBFEMethod::beginDataRedistribution(Pointer<PatchHierarchy<NDIM> > /*hierarchy*/,
                                         Pointer<GriddingAlgorithm<NDIM> > /*gridding_alg*/)
{
    // intentionally blank
    return;
} // beginDataRedistribution

void IBFEMethod::endDataRedistribution(Pointer<PatchHierarchy<NDIM> > /*hierarchy*/,
                                       Pointer<GriddingAlgorithm<NDIM> > /*gridding_alg*/)
{
    if (d_is_initialized)
    {
        for (unsigned int part = 0; part < d_num_parts; ++part)
        {
            d_fe_data_managers[part]->reinitElementMappings();
        }
    }
    return;
} // endDataRedistribution

void IBFEMethod::initializeLevelData(Pointer<BasePatchHierarchy<NDIM> > hierarchy,
                                     int level_number,
                                     double init_data_time,
                                     bool can_be_refined,
                                     bool initial_time,
                                     Pointer<BasePatchLevel<NDIM> > old_level,
                                     bool allocate_data)
{
    const int finest_hier_level = hierarchy->getFinestLevelNumber();
    for (unsigned int part = 0; part < d_num_parts; ++part)
    {
        d_fe_data_managers[part]->setPatchHierarchy(hierarchy);
        d_fe_data_managers[part]->setPatchLevels(0, finest_hier_level);
        d_fe_data_managers[part]->initializeLevelData(hierarchy, level_number, init_data_time, can_be_refined,
                                                      initial_time, old_level, allocate_data);
        if (d_load_balancer && level_number == d_fe_data_managers[part]->getLevelNumber())
        {
            d_load_balancer->setWorkloadPatchDataIndex(d_workload_idx, level_number);
            d_fe_data_managers[part]->updateWorkloadEstimates(level_number, level_number);
        }
    }
    return;
} // initializeLevelData

void IBFEMethod::resetHierarchyConfiguration(Pointer<BasePatchHierarchy<NDIM> > hierarchy,
                                             int coarsest_level,
                                             int /*finest_level*/)
{
    const int finest_hier_level = hierarchy->getFinestLevelNumber();
    for (unsigned int part = 0; part < d_num_parts; ++part)
    {
        d_fe_data_managers[part]->setPatchHierarchy(hierarchy);
        d_fe_data_managers[part]->setPatchLevels(0, hierarchy->getFinestLevelNumber());
        d_fe_data_managers[part]->resetHierarchyConfiguration(hierarchy, coarsest_level, finest_hier_level);
    }
    return;
} // resetHierarchyConfiguration

void IBFEMethod::applyGradientDetector(Pointer<BasePatchHierarchy<NDIM> > base_hierarchy,
                                       int level_number,
                                       double error_data_time,
                                       int tag_index,
                                       bool initial_time,
                                       bool uses_richardson_extrapolation_too)
{
    Pointer<PatchHierarchy<NDIM> > hierarchy = base_hierarchy;
    TBOX_ASSERT(hierarchy);
    TBOX_ASSERT((level_number >= 0) && (level_number <= hierarchy->getFinestLevelNumber()));
    TBOX_ASSERT(hierarchy->getPatchLevel(level_number));
    for (unsigned int part = 0; part < d_num_parts; ++part)
    {
        d_fe_data_managers[part]->applyGradientDetector(hierarchy, level_number, error_data_time, tag_index,
                                                        initial_time, uses_richardson_extrapolation_too);
    }
    return;
} // applyGradientDetector

void IBFEMethod::putToDatabase(Pointer<Database> db)
{
    db->putInteger("IBFE_METHOD_VERSION", IBFE_METHOD_VERSION);
    db->putIntegerArray("d_ghosts", d_ghosts, NDIM);
    db->putBool("d_split_normal_force", d_split_normal_force);
    db->putBool("d_split_tangential_force", d_split_tangential_force);
    db->putBool("d_use_jump_conditions", d_use_jump_conditions);
    db->putString("d_fe_family", Utility::enum_to_string<FEFamily>(d_fe_family));
    db->putString("d_fe_order", Utility::enum_to_string<Order>(d_fe_order));
    db->putString("d_quad_type", Utility::enum_to_string<QuadratureType>(d_quad_type));
    db->putString("d_quad_order", Utility::enum_to_string<Order>(d_quad_order));
    db->putBool("d_use_consistent_mass_matrix", d_use_consistent_mass_matrix);
    return;
} // putToDatabase

/////////////////////////////// PROTECTED ////////////////////////////////////

void IBFEMethod::computeStressNormalization(PetscVector<double>& Phi_vec,
                                            PetscVector<double>& X_vec,
                                            const double data_time,
                                            const unsigned int part)
{
    // Extract the mesh.
    EquationSystems* equation_systems = d_fe_data_managers[part]->getEquationSystems();
    const MeshBase& mesh = equation_systems->get_mesh();
    const BoundaryInfo& boundary_info = *mesh.boundary_info;
    const unsigned int dim = mesh.mesh_dimension();

    // Setup extra data needed to compute stresses/forces.

    // Extract the FE systems and DOF maps, and setup the FE objects.
    LinearImplicitSystem& Phi_system = equation_systems->get_system<LinearImplicitSystem>(PHI_SYSTEM_NAME);
    const DofMap& Phi_dof_map = Phi_system.get_dof_map();
    std::vector<unsigned int> Phi_dof_indices;
    FEType Phi_fe_type = Phi_dof_map.variable_type(0);
    std::vector<int> Phi_vars(1, 0);

    System& X_system = equation_systems->get_system(COORDS_SYSTEM_NAME);
    std::vector<int> X_vars(NDIM);
    for (unsigned int d = 0; d < NDIM; ++d) X_vars[d] = d;

    FEDataInterpolation fe(dim, d_fe_data_managers[part]);
    AutoPtr<QBase> qrule_face = QBase::build(QGAUSS, dim - 1, FIFTH);
    fe.attachQuadratureRuleFace(qrule_face.get());
    fe.evalNormalsFace();
    fe.evalQuadraturePointsFace();
    fe.evalQuadratureWeightsFace();
    fe.registerSystem(Phi_system, Phi_vars, Phi_vars); // compute phi and dphi for the Phi system
    const size_t X_sys_idx = fe.registerInterpolatedSystem(X_system, X_vars, X_vars, &X_vec);
    const size_t num_PK1_fcns = d_PK1_stress_fcn_data[part].size();
    std::vector<std::vector<size_t> > PK1_fcn_system_idxs(num_PK1_fcns);
    for (unsigned int k = 0; k < num_PK1_fcns; ++k)
    {
        fe.setupInterpolatedSystemDataIndexes(PK1_fcn_system_idxs[k], d_PK1_stress_fcn_data[part][k].system_data,
                                              equation_systems);
    }
    std::vector<size_t> surface_force_fcn_system_idxs;
    fe.setupInterpolatedSystemDataIndexes(surface_force_fcn_system_idxs, d_lag_surface_force_fcn_data[part].system_data,
                                          equation_systems);
    std::vector<size_t> surface_pressure_fcn_system_idxs;
    fe.setupInterpolatedSystemDataIndexes(surface_pressure_fcn_system_idxs,
                                          d_lag_surface_pressure_fcn_data[part].system_data, equation_systems);
    fe.init(/*use_IB_ghosted_vecs*/ false);

    const std::vector<libMesh::Point>& q_point_face = fe.getQuadraturePointsFace();
    const std::vector<double>& JxW_face = fe.getQuadratureWeightsFace();
    const std::vector<libMesh::Point>& normal_face = fe.getNormalsFace();
    const std::vector<std::vector<double> >& phi_face = fe.getPhiFace(Phi_fe_type);

    const std::vector<std::vector<std::vector<double> > >& fe_interp_var_data = fe.getVarInterpolation();
    const std::vector<std::vector<std::vector<VectorValue<double> > > >& fe_interp_grad_var_data =
        fe.getGradVarInterpolation();

    std::vector<std::vector<const std::vector<double>*> > PK1_var_data(num_PK1_fcns);
    std::vector<std::vector<const std::vector<VectorValue<double> >*> > PK1_grad_var_data(num_PK1_fcns);
    std::vector<const std::vector<double> *> surface_force_var_data, surface_pressure_var_data;
    std::vector<const std::vector<VectorValue<double> > *> surface_force_grad_var_data, surface_pressure_grad_var_data;

    // Setup global and elemental right-hand-side vectors.
    NumericVector<double>* Phi_rhs_vec = Phi_system.rhs;
    Phi_rhs_vec->zero();
    Phi_rhs_vec->close();
    DenseVector<double> Phi_rhs_e;

    // Set up boundary conditions for Phi.
    TensorValue<double> PP, FF, FF_trans, FF_inv_trans;
    VectorValue<double> F, F_s, F_qp, n, x;
    const MeshBase::const_element_iterator el_begin = mesh.active_local_elements_begin();
    const MeshBase::const_element_iterator el_end = mesh.active_local_elements_end();
    for (MeshBase::const_element_iterator el_it = el_begin; el_it != el_end; ++el_it)
    {
        Elem* const elem = *el_it;
        bool reinit_all_data = true;
        for (unsigned short int side = 0; side < elem->n_sides(); ++side)
        {
            // Skip non-physical boundaries.
            if (!is_physical_bdry(elem, side, boundary_info, Phi_dof_map)) continue;

            // Determine if we need to integrate surface forces along this
            // part of the physical boundary; if not, skip the present side.
            const bool at_dirichlet_bdry = is_dirichlet_bdry(elem, side, boundary_info, Phi_dof_map);
            if (at_dirichlet_bdry) continue;

            fe.reinit(elem, side);
            if (reinit_all_data)
            {
                Phi_dof_map.dof_indices(elem, Phi_dof_indices);
                Phi_rhs_e.resize(static_cast<int>(Phi_dof_indices.size()));
                fe.collectDataForInterpolation(elem);
                reinit_all_data = false;
            }
            fe.interpolate(elem, side);
            const unsigned int n_qp = qrule_face->n_points();
            const size_t n_basis = phi_face.size();
            for (unsigned int qp = 0; qp < n_qp; ++qp)
            {
                const libMesh::Point& X = q_point_face[qp];
                const std::vector<double>& x_data = fe_interp_var_data[qp][X_sys_idx];
                const std::vector<VectorValue<double> >& grad_x_data = fe_interp_grad_var_data[qp][X_sys_idx];
                get_x_and_FF(x, FF, x_data, grad_x_data);
                const double J = std::abs(FF.det());
                FF_trans = FF.transpose();
                tensor_inverse_transpose(FF_inv_trans, FF, NDIM);
                n = (FF_inv_trans * normal_face[qp]).unit();
                const double dA_da = 1.0 / (J * (FF_inv_trans * normal_face[qp]) * n);

                double Phi = 0.0;
                for (unsigned int k = 0; k < num_PK1_fcns; ++k)
                {
                    if (d_PK1_stress_fcn_data[part][k].fcn)
                    {
                        // Compute the value of the first Piola-Kirchhoff stress
                        // tensor at the quadrature point and add the corresponding
                        // traction force to the right-hand-side vector.
                        fe.setInterpolatedDataPointers(PK1_var_data[k], PK1_grad_var_data[k], PK1_fcn_system_idxs[k],
                                                       elem, qp);
                        d_PK1_stress_fcn_data[part][k].fcn(PP, FF, x, X, elem, PK1_var_data[k], PK1_grad_var_data[k],
                                                           data_time, d_PK1_stress_fcn_data[part][k].ctx);
                        Phi += n * ((PP * FF_trans) * n) / J;
                    }
                }

                if (d_lag_surface_force_fcn_data[part].fcn)
                {
                    // Compute the value of the surface force at the
                    // quadrature point and add the corresponding force to
                    // the right-hand-side vector.
                    fe.setInterpolatedDataPointers(surface_force_var_data, surface_force_grad_var_data,
                                                   surface_force_fcn_system_idxs, elem, qp);
                    d_lag_surface_force_fcn_data[part].fcn(F_s, FF, x, X, elem, side, surface_force_var_data,
                                                           surface_force_grad_var_data, data_time,
                                                           d_lag_surface_force_fcn_data[part].ctx);
                    Phi -= n * F_s * dA_da;
                }

                if (d_lag_surface_pressure_fcn_data[part].fcn)
                {
                    // Compute the value of the pressure at the quadrature
                    // point and add the corresponding force to the
                    // right-hand-side vector.
                    double P = 0.0;
                    fe.setInterpolatedDataPointers(surface_pressure_var_data, surface_pressure_grad_var_data,
                                                   surface_pressure_fcn_system_idxs, elem, qp);
                    d_lag_surface_pressure_fcn_data[part].fcn(P, FF, x, X, elem, side, surface_pressure_var_data,
                                                              surface_pressure_grad_var_data, data_time,
                                                              d_lag_surface_pressure_fcn_data[part].ctx);
                    Phi += P;
                }

                // Add the boundary forces to the right-hand-side vector.
                for (unsigned int i = 0; i < n_basis; ++i)
                {
                    Phi_rhs_e(i) += PENALTY * Phi * phi_face[i][qp] * JxW_face[qp];
                }
            }

            // Apply constraints (e.g., enforce periodic boundary conditions)
            // and add the elemental contributions to the global vector.
            Phi_dof_map.constrain_element_vector(Phi_rhs_e, Phi_dof_indices);
            Phi_rhs_vec->add_vector(Phi_rhs_e, Phi_dof_indices);
        }
    }

    // Solve for Phi.
    Phi_rhs_vec->close();
    Phi_system.solve();
    Phi_system.solution->close();
    Phi_system.solution->localize(Phi_vec);
    Phi_dof_map.enforce_constraints_exactly(Phi_system, &Phi_vec);
    return;
}

void IBFEMethod::computeInteriorForceDensity(PetscVector<double>& G_vec,
                                             PetscVector<double>& X_vec,
                                             PetscVector<double>* Phi_vec,
                                             const double data_time,
                                             const unsigned int part)
{
    // Extract the mesh.
    EquationSystems* equation_systems = d_fe_data_managers[part]->getEquationSystems();
    const MeshBase& mesh = equation_systems->get_mesh();
    const BoundaryInfo& boundary_info = *mesh.boundary_info;
    const unsigned int dim = mesh.mesh_dimension();

    // Setup global and elemental right-hand-side vectors.
    AutoPtr<NumericVector<double> > G_rhs_vec = G_vec.zero_clone();
    DenseVector<double> G_rhs_e[NDIM];

    // First handle the stress contributions.  These are handled separately because
    // each stress function may use a different quadrature rule.
    const size_t num_PK1_fcns = d_PK1_stress_fcn_data[part].size();
    for (unsigned int k = 0; k < num_PK1_fcns; ++k)
    {
        if (!d_PK1_stress_fcn_data[part][k].fcn) continue;

        // Extract the FE systems and DOF maps, and setup the FE object.
        System& G_system = equation_systems->get_system(FORCE_SYSTEM_NAME);
        const DofMap& G_dof_map = G_system.get_dof_map();
        FEType G_fe_type = G_dof_map.variable_type(0);
        for (unsigned int d = 0; d < NDIM; ++d)
        {
            TBOX_ASSERT(G_dof_map.variable_type(d) == G_fe_type);
        }
        std::vector<std::vector<unsigned int> > G_dof_indices(NDIM);
        System& X_system = equation_systems->get_system(COORDS_SYSTEM_NAME);
        std::vector<int> vars(NDIM);
        for (unsigned int d = 0; d < NDIM; ++d) vars[d] = d;

        FEDataInterpolation fe(dim, d_fe_data_managers[part]);
        AutoPtr<QBase> qrule =
            QBase::build(d_PK1_stress_fcn_data[part][k].quad_type, dim, d_PK1_stress_fcn_data[part][k].quad_order);
        AutoPtr<QBase> qrule_face =
            QBase::build(d_PK1_stress_fcn_data[part][k].quad_type, dim - 1, d_PK1_stress_fcn_data[part][k].quad_order);
        fe.attachQuadratureRule(qrule.get());
        fe.attachQuadratureRuleFace(qrule_face.get());
        fe.evalNormalsFace();
        fe.evalQuadraturePoints();
        fe.evalQuadraturePointsFace();
        fe.evalQuadratureWeights();
        fe.evalQuadratureWeightsFace();
        fe.registerSystem(G_system, std::vector<int>(), vars); // compute dphi for the force system
        const size_t X_sys_idx = fe.registerInterpolatedSystem(X_system, vars, vars, &X_vec);
        std::vector<size_t> PK1_fcn_system_idxs;
        fe.setupInterpolatedSystemDataIndexes(PK1_fcn_system_idxs, d_PK1_stress_fcn_data[part][k].system_data,
                                              equation_systems);
        fe.init(/*use_IB_ghosted_vecs*/ false);

        const std::vector<libMesh::Point>& q_point = fe.getQuadraturePoints();
        const std::vector<double>& JxW = fe.getQuadratureWeights();
        const std::vector<std::vector<VectorValue<double> > >& dphi = fe.getDphi(G_fe_type);

        const std::vector<libMesh::Point>& q_point_face = fe.getQuadraturePointsFace();
        const std::vector<double>& JxW_face = fe.getQuadratureWeightsFace();
        const std::vector<libMesh::Point>& normal_face = fe.getNormalsFace();
        const std::vector<std::vector<double> >& phi_face = fe.getPhiFace(G_fe_type);

        const std::vector<std::vector<std::vector<double> > >& fe_interp_var_data = fe.getVarInterpolation();
        const std::vector<std::vector<std::vector<VectorValue<double> > > >& fe_interp_grad_var_data =
            fe.getGradVarInterpolation();

        std::vector<const std::vector<double>*> PK1_var_data;
        std::vector<const std::vector<VectorValue<double> >*> PK1_grad_var_data;

        // Loop over the elements to compute the right-hand side vector.  This
        // is computed via
        //
        //    rhs_k = -int{PP(s,t) grad phi_k(s)}ds + int{PP(s,t) N(s,t) phi_k(s)}dA(s)
        //
        // This right-hand side vector is used to solve for the nodal values of
        // the interior elastic force density.
        TensorValue<double> PP, FF, FF_inv_trans;
        VectorValue<double> F, F_qp, n, x;
        const MeshBase::const_element_iterator el_begin = mesh.active_local_elements_begin();
        const MeshBase::const_element_iterator el_end = mesh.active_local_elements_end();
        for (MeshBase::const_element_iterator el_it = el_begin; el_it != el_end; ++el_it)
        {
            Elem* const elem = *el_it;
            for (unsigned int d = 0; d < NDIM; ++d)
            {
                G_dof_map.dof_indices(elem, G_dof_indices[d], d);
                G_rhs_e[d].resize(static_cast<int>(G_dof_indices[d].size()));
            }
            fe.reinit(elem);
            fe.collectDataForInterpolation(elem);
            fe.interpolate(elem);
            const unsigned int n_qp = qrule->n_points();
            const size_t n_basis = dphi.size();
            for (unsigned int qp = 0; qp < n_qp; ++qp)
            {
                const libMesh::Point& X = q_point[qp];
                const std::vector<double>& x_data = fe_interp_var_data[qp][X_sys_idx];
                const std::vector<VectorValue<double> >& grad_x_data = fe_interp_grad_var_data[qp][X_sys_idx];
                get_x_and_FF(x, FF, x_data, grad_x_data);

                // Compute the value of the first Piola-Kirchhoff stress tensor
                // at the quadrature point and add the corresponding forces to
                // the right-hand-side vector.
                fe.setInterpolatedDataPointers(PK1_var_data, PK1_grad_var_data, PK1_fcn_system_idxs, elem, qp);
                d_PK1_stress_fcn_data[part][k].fcn(PP, FF, x, X, elem, PK1_var_data, PK1_grad_var_data, data_time,
                                                   d_PK1_stress_fcn_data[part][k].ctx);
                for (unsigned int k = 0; k < n_basis; ++k)
                {
                    F_qp = -PP * dphi[k][qp] * JxW[qp];
                    for (unsigned int i = 0; i < NDIM; ++i)
                    {
                        G_rhs_e[i](k) += F_qp(i);
                    }
                }
            }

            // Loop over the element boundaries.
            for (unsigned short int side = 0; side < elem->n_sides(); ++side)
            {
                // Skip non-physical boundaries.
                if (!is_physical_bdry(elem, side, boundary_info, G_dof_map)) continue;

                // Determine if we need to integrate surface forces along this
                // part of the physical boundary; if not, skip the present side.
                const bool at_dirichlet_bdry = is_dirichlet_bdry(elem, side, boundary_info, G_dof_map);
                const bool integrate_normal_force =
                    (d_split_normal_force && !at_dirichlet_bdry) || (!d_split_normal_force && at_dirichlet_bdry);
                const bool integrate_tangential_force = (d_split_tangential_force && !at_dirichlet_bdry) ||
                                                        (!d_split_tangential_force && at_dirichlet_bdry);
                if (!integrate_normal_force && !integrate_tangential_force) continue;

                fe.reinit(elem, side);
                fe.interpolate(elem, side);
                const unsigned int n_qp = qrule_face->n_points();
                const size_t n_basis = phi_face.size();
                for (unsigned int qp = 0; qp < n_qp; ++qp)
                {
                    const libMesh::Point& X = q_point_face[qp];
                    const std::vector<double>& x_data = fe_interp_var_data[qp][X_sys_idx];
                    const std::vector<VectorValue<double> >& grad_x_data = fe_interp_grad_var_data[qp][X_sys_idx];
                    get_x_and_FF(x, FF, x_data, grad_x_data);
                    tensor_inverse_transpose(FF_inv_trans, FF, NDIM);

                    F.zero();

                    // Compute the value of the first Piola-Kirchhoff stress
                    // tensor at the quadrature point and add the corresponding
                    // traction force to the right-hand-side vector.
                    if (d_PK1_stress_fcn_data[part][k].fcn)
                    {
                        fe.setInterpolatedDataPointers(PK1_var_data, PK1_grad_var_data, PK1_fcn_system_idxs, elem, qp);
                        d_PK1_stress_fcn_data[part][k].fcn(PP, FF, x, X, elem, PK1_var_data, PK1_grad_var_data,
                                                           data_time, d_PK1_stress_fcn_data[part][k].ctx);
                        F += PP * normal_face[qp];
                    }

                    n = (FF_inv_trans * normal_face[qp]).unit();

                    if (!integrate_normal_force)
                    {
                        F -= (F * n) * n; // remove the normal component.
                    }

                    if (!integrate_tangential_force)
                    {
                        F -= (F - (F * n) * n); // remove the tangential component.
                    }

                    // Add the boundary forces to the right-hand-side vector.
                    for (unsigned int k = 0; k < n_basis; ++k)
                    {
                        F_qp = F * phi_face[k][qp] * JxW_face[qp];
                        for (unsigned int i = 0; i < NDIM; ++i)
                        {
                            G_rhs_e[i](k) += F_qp(i);
                        }
                    }
                }
            }

            // Apply constraints (e.g., enforce periodic boundary conditions)
            // and add the elemental contributions to the global vector.
            for (unsigned int i = 0; i < NDIM; ++i)
            {
                G_dof_map.constrain_element_vector(G_rhs_e[i], G_dof_indices[i]);
                G_rhs_vec->add_vector(G_rhs_e[i], G_dof_indices[i]);
            }
        }
    }

    // Now account for any additional force contributions.

    // Extract the FE systems and DOF maps, and setup the FE objects.
    System& G_system = equation_systems->get_system(FORCE_SYSTEM_NAME);
    const DofMap& G_dof_map = G_system.get_dof_map();
    FEType G_fe_type = G_dof_map.variable_type(0);
    for (unsigned int d = 0; d < NDIM; ++d)
    {
        TBOX_ASSERT(G_dof_map.variable_type(d) == G_fe_type);
    }
    std::vector<std::vector<unsigned int> > G_dof_indices(NDIM);
    System& X_system = equation_systems->get_system(COORDS_SYSTEM_NAME);
    System* Phi_system = Phi_vec ? &equation_systems->get_system(PHI_SYSTEM_NAME) : NULL;
    std::vector<int> vars(NDIM);
    for (unsigned int d = 0; d < NDIM; ++d) vars[d] = d;
    std::vector<int> Phi_vars(1, 0);
    std::vector<int> no_vars;

    FEDataInterpolation fe(dim, d_fe_data_managers[part]);
    AutoPtr<QBase> qrule = QBase::build(d_quad_type, dim, d_quad_order);
    AutoPtr<QBase> qrule_face = QBase::build(d_quad_type, dim - 1, d_quad_order);
    fe.attachQuadratureRule(qrule.get());
    fe.attachQuadratureRuleFace(qrule_face.get());
    fe.evalNormalsFace();
    fe.evalQuadraturePoints();
    fe.evalQuadraturePointsFace();
    fe.evalQuadratureWeights();
    fe.evalQuadratureWeightsFace();
    fe.registerSystem(G_system, vars, vars); // compute phi and dphi for the force system
    const size_t X_sys_idx = fe.registerInterpolatedSystem(X_system, vars, vars, &X_vec);
<<<<<<< HEAD
    const size_t Phi_sys_idx =
        Phi_vec ? fe.registerInterpolatedSystem(*Phi_system, Phi_vars, no_vars, Phi_vec) : std::numeric_limits<size_t>::max();
=======
    const size_t Phi_sys_idx = Phi_vec ? fe.registerInterpolatedSystem(*Phi_system, Phi_vars, no_vars, Phi_vec) :
                                         std::numeric_limits<size_t>::max();
>>>>>>> 9bb4fb77
    std::vector<size_t> body_force_fcn_system_idxs;
    fe.setupInterpolatedSystemDataIndexes(body_force_fcn_system_idxs, d_lag_body_force_fcn_data[part].system_data,
                                          equation_systems);
    std::vector<size_t> surface_force_fcn_system_idxs;
    fe.setupInterpolatedSystemDataIndexes(surface_force_fcn_system_idxs, d_lag_surface_force_fcn_data[part].system_data,
                                          equation_systems);
    std::vector<size_t> surface_pressure_fcn_system_idxs;
    fe.setupInterpolatedSystemDataIndexes(surface_pressure_fcn_system_idxs,
                                          d_lag_surface_pressure_fcn_data[part].system_data, equation_systems);
    fe.init(/*use_IB_ghosted_vecs*/ false);

    const std::vector<libMesh::Point>& q_point = fe.getQuadraturePoints();
    const std::vector<double>& JxW = fe.getQuadratureWeights();
    const std::vector<std::vector<double> >& phi = fe.getPhi(G_fe_type);
    const std::vector<std::vector<VectorValue<double> > >& dphi = fe.getDphi(G_fe_type);

    const std::vector<libMesh::Point>& q_point_face = fe.getQuadraturePointsFace();
    const std::vector<double>& JxW_face = fe.getQuadratureWeightsFace();
    const std::vector<libMesh::Point>& normal_face = fe.getNormalsFace();
    const std::vector<std::vector<double> >& phi_face = fe.getPhiFace(G_fe_type);

    const std::vector<std::vector<std::vector<double> > >& fe_interp_var_data = fe.getVarInterpolation();
    const std::vector<std::vector<std::vector<VectorValue<double> > > >& fe_interp_grad_var_data =
        fe.getGradVarInterpolation();

    std::vector<const std::vector<double> *> body_force_var_data, surface_force_var_data, surface_pressure_var_data;
    std::vector<const std::vector<VectorValue<double> > *> body_force_grad_var_data, surface_force_grad_var_data,
        surface_pressure_grad_var_data;

    // Loop over the elements to compute the right-hand side vector.
    TensorValue<double> PP, FF, FF_inv_trans;
    VectorValue<double> F, F_b, F_s, F_qp, n, x;
    boost::multi_array<double, 2> X_node;
    boost::multi_array<double, 1> Phi_node;
    const MeshBase::const_element_iterator el_begin = mesh.active_local_elements_begin();
    const MeshBase::const_element_iterator el_end = mesh.active_local_elements_end();
    for (MeshBase::const_element_iterator el_it = el_begin; el_it != el_end; ++el_it)
    {
        Elem* const elem = *el_it;
        for (unsigned int d = 0; d < NDIM; ++d)
        {
            G_dof_map.dof_indices(elem, G_dof_indices[d], d);
            G_rhs_e[d].resize(static_cast<int>(G_dof_indices[d].size()));
        }
        fe.reinit(elem);
        fe.collectDataForInterpolation(elem);
        fe.interpolate(elem);
        const unsigned int n_qp = qrule->n_points();
        const size_t n_basis = phi.size();
        for (unsigned int qp = 0; qp < n_qp; ++qp)
        {
            const libMesh::Point& X = q_point[qp];
            const std::vector<double>& x_data = fe_interp_var_data[qp][X_sys_idx];
            const std::vector<VectorValue<double> >& grad_x_data = fe_interp_grad_var_data[qp][X_sys_idx];
            get_x_and_FF(x, FF, x_data, grad_x_data);
            const double J = std::abs(FF.det());
            tensor_inverse_transpose(FF_inv_trans, FF, NDIM);
            const double Phi =
                Phi_vec ? fe_interp_var_data[qp][Phi_sys_idx][0] : std::numeric_limits<double>::quiet_NaN();

            if (Phi_vec)
            {
                // Compute the value of the first Piola-Kirchhoff stress tensor
                // at the quadrature point and add the corresponding forces to
                // the right-hand-side vector.
                PP = -J * Phi * FF_inv_trans;
                for (unsigned int k = 0; k < n_basis; ++k)
                {
                    F_qp = -PP * dphi[k][qp] * JxW[qp];
                    for (unsigned int i = 0; i < NDIM; ++i)
                    {
                        G_rhs_e[i](k) += F_qp(i);
                    }
                }
            }

            if (d_lag_body_force_fcn_data[part].fcn)
            {
                // Compute the value of the body force at the quadrature
                // point and add the corresponding forces to the
                // right-hand-side vector.
                fe.setInterpolatedDataPointers(body_force_var_data, body_force_grad_var_data,
                                               body_force_fcn_system_idxs, elem, qp);
                d_lag_body_force_fcn_data[part].fcn(F_b, FF, x, X, elem, body_force_var_data, body_force_grad_var_data,
                                                    data_time, d_lag_body_force_fcn_data[part].ctx);
                for (unsigned int k = 0; k < n_basis; ++k)
                {
                    F_qp = F_b * phi[k][qp] * JxW[qp];
                    for (unsigned int i = 0; i < NDIM; ++i)
                    {
                        G_rhs_e[i](k) += F_qp(i);
                    }
                }
            }
        }

        // Loop over the element boundaries.
        for (unsigned short int side = 0; side < elem->n_sides(); ++side)
        {
            // Skip non-physical boundaries.
            if (!is_physical_bdry(elem, side, boundary_info, G_dof_map)) continue;

            // Determine if we need to compute surface forces along this
            // part of the physical boundary; if not, skip the present side.
            const bool at_dirichlet_bdry = is_dirichlet_bdry(elem, side, boundary_info, G_dof_map);
            const bool integrate_normal_force = !d_split_normal_force && !at_dirichlet_bdry;
            const bool integrate_tangential_force = !d_split_tangential_force && !at_dirichlet_bdry;
            if (!integrate_normal_force && !integrate_tangential_force) continue;

            fe.reinit(elem, side);
            fe.interpolate(elem, side);
            const unsigned int n_qp = qrule_face->n_points();
            const size_t n_basis = phi_face.size();
            for (unsigned int qp = 0; qp < n_qp; ++qp)
            {
                const libMesh::Point& X = q_point_face[qp];
                const std::vector<double>& x_data = fe_interp_var_data[qp][X_sys_idx];
                const std::vector<VectorValue<double> >& grad_x_data = fe_interp_grad_var_data[qp][X_sys_idx];
                get_x_and_FF(x, FF, x_data, grad_x_data);
                const double J = std::abs(FF.det());
                tensor_inverse_transpose(FF_inv_trans, FF, NDIM);
                n = (FF_inv_trans * normal_face[qp]).unit();

                F.zero();

                if (d_lag_surface_pressure_fcn_data[part].fcn)
                {
                    // Compute the value of the pressure at the quadrature
                    // point and add the corresponding force to the
                    // right-hand-side vector.
                    double P = 0;
                    fe.setInterpolatedDataPointers(surface_pressure_var_data, surface_pressure_grad_var_data,
                                                   surface_pressure_fcn_system_idxs, elem, qp);
                    d_lag_surface_pressure_fcn_data[part].fcn(P, FF, x, X, elem, side, surface_pressure_var_data,
                                                              surface_pressure_grad_var_data, data_time,
                                                              d_lag_surface_pressure_fcn_data[part].ctx);
                    F -= P * J * FF_inv_trans * normal_face[qp];
                }

                if (d_lag_surface_force_fcn_data[part].fcn)
                {
                    // Compute the value of the surface force at the
                    // quadrature point and add the corresponding force to
                    // the right-hand-side vector.
                    fe.setInterpolatedDataPointers(surface_force_var_data, surface_force_grad_var_data,
                                                   surface_force_fcn_system_idxs, elem, qp);
                    d_lag_surface_force_fcn_data[part].fcn(F_s, FF, x, X, elem, side, surface_force_var_data,
                                                           surface_force_grad_var_data, data_time,
                                                           d_lag_surface_force_fcn_data[part].ctx);
                    F += F_s;
                }

                // Remote the normal component of the boundary force when needed.
                if (!integrate_normal_force) F -= (F * n) * n;

                // Remote the tangential component of the boundary force when needed.
                if (!integrate_tangential_force) F -= (F - (F * n) * n);

                // Add the boundary forces to the right-hand-side vector.
                for (unsigned int k = 0; k < n_basis; ++k)
                {
                    F_qp = F * phi_face[k][qp] * JxW_face[qp];
                    for (unsigned int i = 0; i < NDIM; ++i)
                    {
                        G_rhs_e[i](k) += F_qp(i);
                    }
                }
            }
        }

        // Apply constraints (e.g., enforce periodic boundary conditions)
        // and add the elemental contributions to the global vector.
        for (unsigned int i = 0; i < NDIM; ++i)
        {
            G_dof_map.constrain_element_vector(G_rhs_e[i], G_dof_indices[i]);
            G_rhs_vec->add_vector(G_rhs_e[i], G_dof_indices[i]);
        }
    }

    // Solve for G.
    d_fe_data_managers[part]->computeL2Projection(G_vec, *G_rhs_vec, FORCE_SYSTEM_NAME, d_use_consistent_mass_matrix);
    return;
} // computeInteriorForceDensity

void IBFEMethod::spreadTransmissionForceDensity(const int f_data_idx,
                                                PetscVector<double>& X_ghost_vec,
                                                RobinPhysBdryPatchStrategy* f_phys_bdry_op,
                                                const double data_time,
                                                const unsigned int part)
{
    if (!d_split_normal_force && !d_split_tangential_force) return;

    // Check to see if we need to integrate the surface forces.
    const bool integrate_normal_force =
        d_split_normal_force && !d_use_jump_conditions && !d_stress_normalization_part[part];
    const bool integrate_tangential_force = d_split_tangential_force;
    if (!integrate_normal_force && !integrate_tangential_force) return;

    const int coarsest_ln = 0;
    const int finest_ln = d_hierarchy->getFinestLevelNumber();
    VariableDatabase<NDIM>* var_db = VariableDatabase<NDIM>::getDatabase();

    // Make a copy of the Eulerian data.
    Pointer<hier::Variable<NDIM> > f_var;
    var_db->mapIndexToVariable(f_data_idx, f_var);
    const int f_copy_data_idx = var_db->registerClonedPatchDataIndex(f_var, f_data_idx);
    for (int ln = coarsest_ln; ln <= finest_ln; ++ln)
    {
        Pointer<PatchLevel<NDIM> > level = d_hierarchy->getPatchLevel(ln);
        level->allocatePatchData(f_copy_data_idx);
    }
    Pointer<HierarchyDataOpsReal<NDIM, double> > f_data_ops =
        HierarchyDataOpsManager<NDIM>::getManager()->getOperationsDouble(f_var, d_hierarchy, true);
    f_data_ops->swapData(f_copy_data_idx, f_data_idx);
    f_data_ops->setToScalar(f_data_idx, 0.0, /*interior_only*/ false);

    // Extract the mesh.
    EquationSystems* equation_systems = d_fe_data_managers[part]->getEquationSystems();
    const MeshBase& mesh = equation_systems->get_mesh();
    const BoundaryInfo& boundary_info = *mesh.boundary_info;
    const unsigned int dim = mesh.mesh_dimension();

    // Extract the FE systems and DOF maps, and setup the FE object.
    System& G_system = equation_systems->get_system(FORCE_SYSTEM_NAME);
    const DofMap& G_dof_map = G_system.get_dof_map();
    FEType G_fe_type = G_dof_map.variable_type(0);
    for (unsigned int d = 0; d < NDIM; ++d)
    {
        TBOX_ASSERT(G_dof_map.variable_type(d) == G_fe_type);
    }
    std::vector<std::vector<unsigned int> > G_dof_indices(NDIM);
    System& X_system = equation_systems->get_system(COORDS_SYSTEM_NAME);
    std::vector<int> vars(NDIM);
    for (unsigned int d = 0; d < NDIM; ++d) vars[d] = d;
    std::vector<int> no_vars;

    FEDataInterpolation fe(dim, d_fe_data_managers[part]);
    AutoPtr<QBase> qrule_face = QBase::build(d_quad_type, dim - 1, d_quad_order);
    fe.attachQuadratureRuleFace(qrule_face.get());
    fe.evalNormalsFace();
    fe.evalQuadraturePointsFace();
    fe.evalQuadratureWeightsFace();
    const size_t X_sys_idx = fe.registerInterpolatedSystem(X_system, vars, vars, &X_ghost_vec);
    const size_t num_PK1_fcns = d_PK1_stress_fcn_data[part].size();
    std::vector<std::vector<size_t> > PK1_fcn_system_idxs(num_PK1_fcns);
    for (unsigned int k = 0; k < num_PK1_fcns; ++k)
    {
        fe.setupInterpolatedSystemDataIndexes(PK1_fcn_system_idxs[k], d_PK1_stress_fcn_data[part][k].system_data,
                                              equation_systems);
    }
    std::vector<size_t> surface_force_fcn_system_idxs;
    fe.setupInterpolatedSystemDataIndexes(surface_force_fcn_system_idxs, d_lag_surface_force_fcn_data[part].system_data,
                                          equation_systems);
    std::vector<size_t> surface_pressure_fcn_system_idxs;
    fe.setupInterpolatedSystemDataIndexes(surface_pressure_fcn_system_idxs,
                                          d_lag_surface_pressure_fcn_data[part].system_data, equation_systems);
    fe.init(/*use_IB_ghosted_vecs*/ true);

    const std::vector<libMesh::Point>& q_point_face = fe.getQuadraturePointsFace();
    const std::vector<double>& JxW_face = fe.getQuadratureWeightsFace();
    const std::vector<libMesh::Point>& normal_face = fe.getNormalsFace();

    const std::vector<std::vector<std::vector<double> > >& fe_interp_var_data = fe.getVarInterpolation();
    const std::vector<std::vector<std::vector<VectorValue<double> > > >& fe_interp_grad_var_data =
        fe.getGradVarInterpolation();

    std::vector<std::vector<const std::vector<double>*> > PK1_var_data(num_PK1_fcns);
    std::vector<std::vector<const std::vector<VectorValue<double> >*> > PK1_grad_var_data(num_PK1_fcns);
    std::vector<const std::vector<double> *> surface_force_var_data, surface_pressure_var_data;
    std::vector<const std::vector<VectorValue<double> > *> surface_force_grad_var_data, surface_pressure_grad_var_data;

    // Loop over the patches to spread the transmission elastic force density
    // onto the grid.
    const std::vector<std::vector<Elem*> >& active_patch_element_map =
        d_fe_data_managers[part]->getActivePatchElementMap();
    const int level_num = d_fe_data_managers[part]->getLevelNumber();
    TensorValue<double> PP, FF, FF_inv_trans;
    VectorValue<double> F, F_s, n, x;
    double P;
    std::vector<double> T_bdry, x_bdry;
    Pointer<PatchLevel<NDIM> > level = d_hierarchy->getPatchLevel(level_num);
    int local_patch_num = 0;
    for (PatchLevel<NDIM>::Iterator p(level); p; p++, ++local_patch_num)
    {
        // The relevant collection of elements.
        const std::vector<Elem*>& patch_elems = active_patch_element_map[local_patch_num];
        const size_t num_active_patch_elems = patch_elems.size();
        if (num_active_patch_elems == 0) continue;

        Pointer<Patch<NDIM> > patch = level->getPatch(p());
        const Pointer<CartesianPatchGeometry<NDIM> > patch_geom = patch->getPatchGeometry();
        const double* const patch_dx = patch_geom->getDx();
        const double patch_dx_min = *std::min_element(patch_dx, patch_dx + NDIM);

        // Loop over the elements and compute the values to be spread and the
        // positions of the quadrature points.
        T_bdry.clear();
        x_bdry.clear();
        int qp_offset = 0;
        for (size_t e_idx = 0; e_idx < num_active_patch_elems; ++e_idx)
        {
            Elem* const elem = patch_elems[e_idx];
            const bool touches_physical_bdry = has_physical_bdry(elem, boundary_info, G_dof_map);
            if (!touches_physical_bdry) continue;

            fe.reinit(elem);
            fe.collectDataForInterpolation(elem);
            const boost::multi_array<double, 2>& X_node = fe.getElemData(elem, X_sys_idx);

            // Loop over the element boundaries.
            for (unsigned short int side = 0; side < elem->n_sides(); ++side)
            {
                // Skip non-physical boundaries.
                if (!is_physical_bdry(elem, side, boundary_info, G_dof_map)) continue;

                // Skip Dirichlet boundaries.
                if (is_dirichlet_bdry(elem, side, boundary_info, G_dof_map)) continue;

                // Construct a side element.
                AutoPtr<Elem> side_elem = elem->build_side(side, /*proxy*/ false);
                const bool qrule_needs_reinit = d_fe_data_managers[part]->updateSpreadQuadratureRule(
                    qrule_face, d_spread_spec[part], side_elem.get(), X_node, patch_dx_min);
                if (qrule_needs_reinit)
                {
                    fe.attachQuadratureRuleFace(qrule_face.get());
                }
                fe.reinit(elem, side);
                fe.interpolate(elem, side);
                const unsigned int n_qp = qrule_face->n_points();
                T_bdry.resize(T_bdry.size() + NDIM * n_qp);
                x_bdry.resize(x_bdry.size() + NDIM * n_qp);
                for (unsigned int qp = 0; qp < n_qp; ++qp, ++qp_offset)
                {
                    const libMesh::Point& X = q_point_face[qp];
                    const std::vector<double>& x_data = fe_interp_var_data[qp][X_sys_idx];
                    const std::vector<VectorValue<double> >& grad_x_data = fe_interp_grad_var_data[qp][X_sys_idx];
                    get_x_and_FF(x, FF, x_data, grad_x_data);
                    const double J = std::abs(FF.det());
                    tensor_inverse_transpose(FF_inv_trans, FF, NDIM);
                    n = (FF_inv_trans * normal_face[qp]).unit();

                    F.zero();

                    for (unsigned int k = 0; k < num_PK1_fcns; ++k)
                    {
                        if (d_PK1_stress_fcn_data[part][k].fcn)
                        {
                            // Compute the value of the first Piola-Kirchhoff stress
                            // tensor at the quadrature point and compute the
                            // corresponding force.
                            fe.setInterpolatedDataPointers(PK1_var_data[k], PK1_grad_var_data[k],
                                                           PK1_fcn_system_idxs[k], elem, qp);
                            d_PK1_stress_fcn_data[part][k].fcn(PP, FF, x, X, elem, PK1_var_data[k],
                                                               PK1_grad_var_data[k], data_time,
                                                               d_PK1_stress_fcn_data[part][k].ctx);
                            F -= PP * normal_face[qp] * JxW_face[qp];
                        }
                    }

                    if (d_lag_surface_pressure_fcn_data[part].fcn)
                    {
                        // Compute the value of the pressure at the quadrature
                        // point and compute the corresponding force.
                        fe.setInterpolatedDataPointers(surface_pressure_var_data, surface_pressure_grad_var_data,
                                                       surface_pressure_fcn_system_idxs, elem, qp);
                        d_lag_surface_pressure_fcn_data[part].fcn(P, FF, x, X, elem, side, surface_pressure_var_data,
                                                                  surface_pressure_grad_var_data, data_time,
                                                                  d_lag_surface_pressure_fcn_data[part].ctx);
                        F -= P * J * FF_inv_trans * normal_face[qp] * JxW_face[qp];
                    }

                    if (d_lag_surface_force_fcn_data[part].fcn)
                    {
                        // Compute the value of the surface force at the
                        // quadrature point and compute the corresponding force.
                        fe.setInterpolatedDataPointers(surface_force_var_data, surface_force_grad_var_data,
                                                       surface_force_fcn_system_idxs, elem, qp);
                        d_lag_surface_force_fcn_data[part].fcn(F_s, FF, x, X, elem, side, surface_force_var_data,
                                                               surface_force_grad_var_data, data_time,
                                                               d_lag_surface_force_fcn_data[part].ctx);
                        F += F_s * JxW_face[qp];
                    }

                    // Remote the normal component of the boundary force when needed.
                    if (!integrate_normal_force) F -= (F * n) * n;

                    // Remote the tangential component of the boundary force when needed.
                    if (!integrate_tangential_force) F -= (F - (F * n) * n);

                    const int idx = NDIM * qp_offset;
                    for (unsigned int i = 0; i < NDIM; ++i)
                    {
                        T_bdry[idx + i] = F(i);
                    }
                    for (unsigned int i = 0; i < NDIM; ++i)
                    {
                        x_bdry[idx + i] = x(i);
                    }
                }
            }
        }

        if (qp_offset == 0) continue;

        // Spread the boundary forces to the grid.
        const std::string& spread_kernel_fcn = d_spread_spec[part].kernel_fcn;
        const hier::IntVector<NDIM>& ghost_width = d_fe_data_managers[part]->getGhostCellWidth();
        const Box<NDIM> spread_box = Box<NDIM>::grow(patch->getBox(), ghost_width);
        Pointer<SideData<NDIM, double> > f_data = patch->getPatchData(f_data_idx);
        LEInteractor::spread(f_data, T_bdry, NDIM, x_bdry, NDIM, patch, spread_box, spread_kernel_fcn);
        if (f_phys_bdry_op)
        {
            f_phys_bdry_op->setPatchDataIndex(f_data_idx);
            f_phys_bdry_op->accumulateFromPhysicalBoundaryData(*patch, data_time, f_data->getGhostCellWidth());
        }
    }

    // Accumulate data.
    f_data_ops->swapData(f_copy_data_idx, f_data_idx);
    f_data_ops->add(f_data_idx, f_data_idx, f_copy_data_idx);
    for (int ln = coarsest_ln; ln <= finest_ln; ++ln)
    {
        Pointer<PatchLevel<NDIM> > level = d_hierarchy->getPatchLevel(ln);
        level->deallocatePatchData(f_copy_data_idx);
    }
    var_db->removePatchDataIndex(f_copy_data_idx);
    return;
} // spreadTransmissionForceDensity

void IBFEMethod::imposeJumpConditions(const int f_data_idx,
                                      PetscVector<double>& G_ghost_vec,
                                      PetscVector<double>& X_ghost_vec,
                                      const double data_time,
                                      const unsigned int part)
{
    if (!d_split_normal_force && !d_split_tangential_force) return;

    // Check to see if we need to integrate the normal surface force.
    const bool integrate_normal_force =
        d_split_normal_force && d_use_jump_conditions && !d_stress_normalization_part[part];
    if (!integrate_normal_force) return;

    // Extract the mesh.
    EquationSystems* equation_systems = d_fe_data_managers[part]->getEquationSystems();
    const MeshBase& mesh = equation_systems->get_mesh();
    const BoundaryInfo& boundary_info = *mesh.boundary_info;
    const unsigned int dim = mesh.mesh_dimension();
    TBOX_ASSERT(dim == NDIM);

    // Extract the FE systems and DOF maps, and setup the FE object.
    System& G_system = equation_systems->get_system(FORCE_SYSTEM_NAME);
    const DofMap& G_dof_map = G_system.get_dof_map();
    FEType G_fe_type = G_dof_map.variable_type(0);
    for (unsigned int d = 0; d < NDIM; ++d)
    {
        TBOX_ASSERT(G_dof_map.variable_type(d) == G_fe_type);
    }
    std::vector<std::vector<unsigned int> > G_dof_indices(NDIM);
    System& X_system = equation_systems->get_system(COORDS_SYSTEM_NAME);
    const DofMap& X_dof_map = X_system.get_dof_map();
    std::vector<int> vars(NDIM);
    for (unsigned int d = 0; d < NDIM; ++d) vars[d] = d;
    std::vector<int> no_vars;

    FEDataInterpolation fe(dim, d_fe_data_managers[part]);
    AutoPtr<QBase> qrule_face = QBase::build(d_quad_type, dim - 1, d_quad_order);
    fe.attachQuadratureRuleFace(qrule_face.get());
    fe.evalNormalsFace();
    const size_t G_sys_idx = fe.registerInterpolatedSystem(G_system, vars, no_vars, &G_ghost_vec);
    const size_t X_sys_idx = fe.registerInterpolatedSystem(X_system, vars, vars, &X_ghost_vec);
    const size_t num_PK1_fcns = d_PK1_stress_fcn_data[part].size();
    std::vector<std::vector<size_t> > PK1_fcn_system_idxs(num_PK1_fcns);
    for (unsigned int k = 0; k < num_PK1_fcns; ++k)
    {
        fe.setupInterpolatedSystemDataIndexes(PK1_fcn_system_idxs[k], d_PK1_stress_fcn_data[part][k].system_data,
                                              equation_systems);
    }
    std::vector<size_t> surface_force_fcn_system_idxs;
    fe.setupInterpolatedSystemDataIndexes(surface_force_fcn_system_idxs, d_lag_surface_force_fcn_data[part].system_data,
                                          equation_systems);
    std::vector<size_t> surface_pressure_fcn_system_idxs;
    fe.setupInterpolatedSystemDataIndexes(surface_pressure_fcn_system_idxs,
                                          d_lag_surface_pressure_fcn_data[part].system_data, equation_systems);
    fe.init(/*use_IB_ghosted_vecs*/ true);

    const std::vector<libMesh::Point>& normal_face = fe.getNormalsFace();

    const std::vector<std::vector<std::vector<double> > >& fe_interp_var_data = fe.getVarInterpolation();
    const std::vector<std::vector<std::vector<VectorValue<double> > > >& fe_interp_grad_var_data =
        fe.getGradVarInterpolation();

    std::vector<std::vector<const std::vector<double>*> > PK1_var_data(num_PK1_fcns);
    std::vector<std::vector<const std::vector<VectorValue<double> >*> > PK1_grad_var_data(num_PK1_fcns);
    std::vector<const std::vector<double> *> surface_force_var_data, surface_pressure_var_data;
    std::vector<const std::vector<VectorValue<double> > *> surface_force_grad_var_data, surface_pressure_grad_var_data;

    // Loop over the patches to impose jump conditions on the Eulerian grid that
    // are determined from the interior and transmission elastic force
    // densities.
    pout << "\n";
	pout << "+++++++++++++++++++++++++++++++++++++++++++++++++++\n";
	pout << "Applying jumps in pressure and viscous term \n";
    const std::vector<std::vector<Elem*> >& active_patch_element_map =
        d_fe_data_managers[part]->getActivePatchElementMap();
    const int level_num = d_fe_data_managers[part]->getLevelNumber();
    TensorValue<double> PP, FF, FF_inv_trans;
    VectorValue<double> G, F, F_s, n, x;
    std::vector<libMesh::Point> X_node_cache, x_node_cache;
    IBTK::Point x_min, x_max;
    std::vector<std::vector<unsigned int> > side_dof_indices(NDIM);
    std::vector<libMesh::Point> intersection_ref_coords;
    std::vector<SideIndex<NDIM> > intersection_indices;
    std::vector<libMesh::Point> intersectionSide_ref_coords;
    std::vector<SideIndex<NDIM> > intersectionSide_indices;
    std::vector<std::pair<double, libMesh::Point> > intersections;
    std::vector<std::pair<double, libMesh::Point> > intersectionsSide;
    Pointer<PatchLevel<NDIM> > level = d_hierarchy->getPatchLevel(level_num);
    int local_patch_num = 0;
    for (PatchLevel<NDIM>::Iterator p(level); p; p++, ++local_patch_num)
    {
        // The relevant collection of elements.
        const std::vector<Elem*>& patch_elems = active_patch_element_map[local_patch_num];
        const size_t num_active_patch_elems = patch_elems.size();
        if (num_active_patch_elems == 0) continue;

        const Pointer<Patch<NDIM> > patch = level->getPatch(p());
        Pointer<SideData<NDIM, double> > f_data = patch->getPatchData(f_data_idx);
        const Box<NDIM>& patch_box = patch->getBox();
        const CellIndex<NDIM>& patch_lower = patch_box.lower();
        const CellIndex<NDIM>& patch_upper = patch_box.upper();
        const Pointer<CartesianPatchGeometry<NDIM> > patch_geom = patch->getPatchGeometry();
        const double* const x_lower = patch_geom->getXLower();
        const double* const x_upper = patch_geom->getXUpper();
        const double* const dx = patch_geom->getDx();

        SideData<NDIM, int> num_intersections(patch_box, 1, IntVector<NDIM>(0));
        num_intersections.fillAll(0);

        SideData<NDIM, int> num_intersectionsSide(patch_box, 1, IntVector<NDIM>(0));
        num_intersectionsSide.fillAll(0);

        // Loop over the elements.
        for (size_t e_idx = 0; e_idx < num_active_patch_elems; ++e_idx)
        {
            Elem* const elem = patch_elems[e_idx];
            const bool touches_physical_bdry = has_physical_bdry(elem, boundary_info, G_dof_map);
            if (!touches_physical_bdry) continue;

            fe.reinit(elem);
            fe.collectDataForInterpolation(elem);

            // Loop over the element boundaries.
            for (unsigned short int side = 0; side < elem->n_sides(); ++side)
            {
                // Skip non-physical boundaries.
                if (!is_physical_bdry(elem, side, boundary_info, G_dof_map)) continue;

                // Skip Dirichlet boundaries.
                if (is_dirichlet_bdry(elem, side, boundary_info, G_dof_map)) continue;

                // Construct a side element.
                AutoPtr<Elem> side_elem = elem->build_side(side, /*proxy*/ false);
                const unsigned int n_node_side = side_elem->n_nodes();
                for (int d = 0; d < NDIM; ++d)
                {
                    X_dof_map.dof_indices(side_elem.get(), side_dof_indices[d], d);
                }

                // Cache the nodal and physical coordinates of the side element,
                // determine the bounding box of the current configuration of
                // the side element, and set the nodal coordinates to correspond
                // to the physical coordinates.
                X_node_cache.resize(n_node_side);
                x_node_cache.resize(n_node_side);
                x_min = IBTK::Point::Constant(+0.5 * std::numeric_limits<double>::max());
                x_max = IBTK::Point::Constant(-0.5 * std::numeric_limits<double>::max());
                for (unsigned int k = 0; k < n_node_side; ++k)
                {
                    X_node_cache[k] = side_elem->point(k);
                    libMesh::Point& x = x_node_cache[k];
                    for (unsigned int d = 0; d < NDIM; ++d)
                    {
                        x(d) = X_ghost_vec(side_dof_indices[d][k]);
                        x_min[d] = std::min(x_min[d], x(d));
                        x_max[d] = std::max(x_max[d], x(d));
                    }
                    side_elem->point(k) = x;
                }
                Box<NDIM> box(IndexUtilities::getCellIndex(&x_min[0], x_lower, x_upper, dx, patch_lower, patch_upper),
                              IndexUtilities::getCellIndex(&x_max[0], x_lower, x_upper, dx, patch_lower, patch_upper));
                box.grow(IntVector<NDIM>(1));
                box = box * patch_box;

                // Loop over coordinate directions and look for intersections
                // with the background fluid grid.
                intersection_ref_coords.clear();
                intersection_indices.clear();
                intersectionSide_ref_coords.clear();
                intersectionSide_indices.clear();

                for (unsigned int axis = 0; axis < NDIM; ++axis)
                {
                    // Setup a unit vector pointing in the coordinate direction
                    // of interest.
                    VectorValue<double> q;
                    q(axis) = 1.0;

                    // Loop over the relevant range of indices.
                    Box<NDIM> axis_box = box;
                    axis_box.lower(axis) = 0;
                    axis_box.upper(axis) = 0;
                    for (BoxIterator<NDIM> b(axis_box); b; b++)
                    {
                        const Index<NDIM>& i_c = b();
                        libMesh::Point r;
 						libMesh::Point rs;
                        for (unsigned int d = 0; d < NDIM; ++d)
                        {
                            r(d) = (d == axis ? 0.0 : x_lower[d] +
                                                          dx[d] * (static_cast<double>(i_c(d) - patch_lower[d]) + 0.5));
               				rs(d) = (d == axis ? 0.0 : x_lower[d] +
                                                          dx[d] * (static_cast<double>(i_c(d) - patch_lower[d])));
                        }
#if (NDIM == 2)
                        intersect_line_with_edge(intersections, static_cast<Edge*>(side_elem.get()), r, q);
 						intersect_line_with_edge(intersectionsSide, static_cast<Edge*>(side_elem.get()), rs, q);
#endif
#if (NDIM == 3)
                        intersect_line_with_face(intersections, static_cast<Face*>(side_elem.get()), r, q);
						intersect_line_with_face(intersectionsSide, static_cast<Face*>(side_elem.get()), rs, q);
#endif
                        for (unsigned int k = 0; k < intersections.size(); ++k)
                        {
                            libMesh::Point x = r + intersections[k].first * q;
                            SideIndex<NDIM> i_s(i_c, axis, 0);
                            i_s(axis) = std::floor((x(axis) - x_lower[axis]) / dx[axis] + 0.5) + patch_lower[axis];
                            intersection_ref_coords.push_back(intersections[k].second);
                            intersection_indices.push_back(i_s);
                            num_intersections(i_s) += 1;
                        }

                        for (unsigned int k = 0; k < intersectionsSide.size(); ++k)
                        {
                            libMesh::Point xu = rs + intersectionsSide[k].first * q;
                            SideIndex<NDIM> i_su(i_c, axis, 0);
                            i_su(axis) = std::floor((xu(axis) - x_lower[axis])/ dx[axis] + 0.5) + patch_lower[axis];
                            intersectionSide_ref_coords.push_back(intersectionsSide[k].second);
                            intersectionSide_indices.push_back(i_su);
                            num_intersectionsSide(i_su) += 1;
                        }
                    }
                }

                // Restore the element coordinates.
                for (unsigned int k = 0; k < n_node_side; ++k)
                {
                    side_elem->point(k) = X_node_cache[k];
                }

                // If there are no intersection points, then continue to the
                // next side.
<<<<<<< HEAD
=======
                if (intersection_ref_coords.empty()) continue;

                // Evaluate the jump conditions and apply them to the Eulerian
                // grid.
                const bool impose_dp_dn_jumps = false;
>>>>>>> 9bb4fb77
                static const double TOL = sqrt(std::numeric_limits<double>::epsilon());
                 if (!intersection_ref_coords.empty())
                 {
					  //~ && intersectionSide_ref_coords.empty()) continue;

					// Evaluate the jump conditions and apply them to the Eulerian
					// grid.
						// This set of intersection points will take care of the jump in the pressure
						// as well as the jump in the viscous term for the  following components
						// 1) u_xx (in the x-momentum equation)  
						// 2) v_yy (in the y-momentum equation) 
						// 3) w_zz (in the z-momentum equation) 
						const bool impose_dp_dn_jumps = !d_use_IB_spread_operator;
						fe.reinit(elem, side, TOL, &intersection_ref_coords);
						fe.interpolate(elem, side);
						const size_t n_qp = intersection_ref_coords.size();
						for (unsigned int qp = 0; qp < n_qp; ++qp)
						{
							const SideIndex<NDIM>& i_s = intersection_indices[qp];
							const unsigned int axis = i_s.getAxis();
							const libMesh::Point& X = intersection_ref_coords[qp];
							const std::vector<double>& x_data = fe_interp_var_data[qp][X_sys_idx];
							const std::vector<VectorValue<double> >& grad_x_data = fe_interp_grad_var_data[qp][X_sys_idx];
							get_x_and_FF(x, FF, x_data, grad_x_data);
							const double J = std::abs(FF.det());
							tensor_inverse_transpose(FF_inv_trans, FF, NDIM);
							n = (FF_inv_trans * normal_face[qp]).unit();
							const double dA_da = 1.0 / (J * (FF_inv_trans * normal_face[qp]) * n);
							const std::vector<double>& G_data = fe_interp_var_data[qp][G_sys_idx];
							std::copy(G_data.begin(), G_data.end(), &G(0));
#if !defined(NDEBUG)
							for (unsigned int d = 0; d < NDIM; ++d)
							{
								if (d == axis)
								{
									const double x_lower_bound = x_lower[d] +
																 (static_cast<double>(i_s(d) - patch_lower[d]) - 0.5) * dx[d] -
																 sqrt(std::numeric_limits<double>::epsilon());
									const double x_upper_bound = x_lower[d] +
																 (static_cast<double>(i_s(d) - patch_lower[d]) + 0.5) * dx[d] +
																 sqrt(std::numeric_limits<double>::epsilon());
									TBOX_ASSERT(x_lower_bound <= x(d) && x(d) <= x_upper_bound);
								}
								else
								{
									const double x_intersection =
										x_lower[d] + (static_cast<double>(i_s(d) - patch_lower[d]) + 0.5) * dx[d];
									const double x_interp = x(d);
									const double rel_diff =
										std::abs(x_intersection - x_interp) /
										std::max(1.0, std::max(std::abs(x_intersection), std::abs(x_interp)));
									TBOX_ASSERT(rel_diff <= sqrt(std::numeric_limits<double>::epsilon()));
								}
							}
#endif

							//********  This part needs to be folded into a separate *******************************//
							//***********function so we don't have to copy the same chunk **************************//
							//************of code for the other intersection set ********************************//
							F.zero();

							for (unsigned int k = 0; k < num_PK1_fcns; ++k)
							{
								if (d_PK1_stress_fcn_data[part][k].fcn)
								{
									// Compute the value of the first Piola-Kirchhoff
									// stress tensor at the quadrature point and compute
									// the corresponding force.
									fe.setInterpolatedDataPointers(PK1_var_data[k], PK1_grad_var_data[k],
																   PK1_fcn_system_idxs[k], elem, qp);
									d_PK1_stress_fcn_data[part][k].fcn(PP, FF, x, X, elem, PK1_var_data[k],
																	   PK1_grad_var_data[k], data_time,
																	   d_PK1_stress_fcn_data[part][k].ctx);
									F -= PP * normal_face[qp];
								}
							}

							if (d_lag_surface_pressure_fcn_data[part].fcn)
							{
								// Compute the value of the pressure at the quadrature
								// point and compute the corresponding force.
								double P = 0.0;
								fe.setInterpolatedDataPointers(surface_pressure_var_data, surface_pressure_grad_var_data,
															   surface_pressure_fcn_system_idxs, elem, qp);
								d_lag_surface_pressure_fcn_data[part].fcn(P, FF, x, X, elem, side, surface_pressure_var_data,
																		  surface_pressure_grad_var_data, data_time,
																		  d_lag_surface_pressure_fcn_data[part].ctx);
								F -= P * J * FF_inv_trans * normal_face[qp];
							}

							if (d_lag_surface_force_fcn_data[part].fcn)
							{
								// Compute the value of the surface force at the
								// quadrature point and compute the corresponding force.
								fe.setInterpolatedDataPointers(surface_force_var_data, surface_force_grad_var_data,
															   surface_force_fcn_system_idxs, elem, qp);
								d_lag_surface_force_fcn_data[part].fcn(F_s, FF, x, X, elem, side, surface_force_var_data,
																	   surface_force_grad_var_data, data_time,
																	   d_lag_surface_force_fcn_data[part].ctx);
								F += F_s;
							}
							
							// /****************************************************************************************/

							F *= dA_da;

							// Determine the value of the interior force density at the
							// boundary, and convert it to force per unit volume in the
							// current configuration.  This value determines the
							// discontinuity in the normal derivative of the pressure at
							// the fluid-structure interface.
							if (impose_dp_dn_jumps)
							{
								G /= J;
							}
							else
							{
								G.zero();
							}

							// Impose the jump conditions.
							const double x_cell_bdry =
								x_lower[axis] + static_cast<double>(i_s(axis) - patch_lower[axis]) * dx[axis];
							const double h = x_cell_bdry + (x(axis) > x_cell_bdry ? +0.5 : -0.5) * dx[axis] - x(axis);
							const double C_p = F * n - h * G(axis);
							(*f_data)(i_s) += (n(axis) > 0.0 ? +1.0 : -1.0) * (C_p / dx[axis]);

							const double hu = x_cell_bdry + (x(axis) > x_cell_bdry ? +1.0 : -1.0) * dx[axis] - x(axis);
							const double C_u = hu*(F(axis) - F*n*n(axis))*n(axis);

							(*f_data)(i_s) += (n(axis) > 0.0 ? +1.0 : -1.0) * (- C_u/(dx[axis]*dx[axis]));
						}
                
                
			}
                // Apply the jumps of the viscous term on the direction of cell sides
                // For the velocity field U=(u,v,w) this will take care of corrections
                // in the following components done in a direction by direction manner:
                // 1) u_yy, u_zz  (in the x-momentum equation)
                // 2) v_xx, v_zz  (in the y-momentum equation)
                // 3) w_xx, w_yy (in the z-momentum equation)
               if (!intersectionSide_ref_coords.empty())
                
               {
					fe.reinit(elem, side, TOL, &intersectionSide_ref_coords);
					fe.interpolate(elem, side);
					
					for (unsigned int qp = 0; qp < intersectionSide_ref_coords.size(); ++qp)
					{
						const SideIndex<NDIM>& i_su = intersectionSide_indices[qp];
						const unsigned int axisu = i_su.getAxis();

						const libMesh::Point& X = intersectionSide_ref_coords[qp];
						const std::vector<double>& x_data = fe_interp_var_data[qp][X_sys_idx];
						const std::vector<VectorValue<double> >& grad_x_data = fe_interp_grad_var_data[qp][X_sys_idx];
						get_x_and_FF(x, FF, x_data, grad_x_data);
						const double J = std::abs(FF.det());
						tensor_inverse_transpose(FF_inv_trans, FF, NDIM);
						n = (FF_inv_trans * normal_face[qp]).unit();
						const double dA_da = 1.0 / (J * (FF_inv_trans * normal_face[qp]) * n);
						
						F.zero();

						for (unsigned int k = 0; k < num_PK1_fcns; ++k)
						{
							if (d_PK1_stress_fcn_data[part][k].fcn)
							{
								// Compute the value of the first Piola-Kirchhoff
								// stress tensor at the quadrature point and compute
								// the corresponding force.
								fe.setInterpolatedDataPointers(PK1_var_data[k], PK1_grad_var_data[k],
															   PK1_fcn_system_idxs[k], elem, qp);
								d_PK1_stress_fcn_data[part][k].fcn(PP, FF, x, X, elem, PK1_var_data[k],
																   PK1_grad_var_data[k], data_time,
																   d_PK1_stress_fcn_data[part][k].ctx);
								F -= PP * normal_face[qp];
							}
						}

						if (d_lag_surface_pressure_fcn_data[part].fcn)
						{
							// Compute the value of the pressure at the quadrature
							// point and compute the corresponding force.
							double P = 0.0;
							fe.setInterpolatedDataPointers(surface_pressure_var_data, surface_pressure_grad_var_data,
														   surface_pressure_fcn_system_idxs, elem, qp);
							d_lag_surface_pressure_fcn_data[part].fcn(P, FF, x, X, elem, side, surface_pressure_var_data,
																	  surface_pressure_grad_var_data, data_time,
																	  d_lag_surface_pressure_fcn_data[part].ctx);
							F -= P * J * FF_inv_trans * normal_face[qp];
						}

						if (d_lag_surface_force_fcn_data[part].fcn)
						{
							// Compute the value of the surface force at the
							// quadrature point and compute the corresponding force.
							fe.setInterpolatedDataPointers(surface_force_var_data, surface_force_grad_var_data,
														   surface_force_fcn_system_idxs, elem, qp);
							d_lag_surface_force_fcn_data[part].fcn(F_s, FF, x, X, elem, side, surface_force_var_data,
																   surface_force_grad_var_data, data_time,
																   d_lag_surface_force_fcn_data[part].ctx);
							F += F_s;
						}
						
						F *= dA_da;
						
						const double x_cell_bdry =
							x_lower[axisu] + static_cast<double>(i_su(axisu) - patch_lower[axisu]) * dx[axisu];
						const double hu = x_cell_bdry + (x(axisu) > x_cell_bdry ? +1.0 : -1.0) * dx[axisu] - x(axisu);
						const double C_u = hu*(F(axisu) - F*n*n(axisu))*n(axisu);


						(*f_data)(i_su) += (n(axisu) > 0.0 ? +1.0 : -1.0) * (- C_u/(dx[axisu]*dx[axisu]));
						
						
					}
			  }
                
            }
        }
    }
    return;
} // imposeJumpConditions



void IBFEMethod::initializeCoordinates(const unsigned int part)
{
    EquationSystems* equation_systems = d_fe_data_managers[part]->getEquationSystems();
    MeshBase& mesh = equation_systems->get_mesh();
    System& X_system = equation_systems->get_system(COORDS_SYSTEM_NAME);
    const unsigned int X_sys_num = X_system.number();
    NumericVector<double>& X_coords = *X_system.solution;
    const bool identity_mapping = !d_coordinate_mapping_fcn_data[part].fcn;
    for (MeshBase::node_iterator it = mesh.local_nodes_begin(); it != mesh.local_nodes_end(); ++it)
    {
        Node* n = *it;
        if (n->n_vars(X_sys_num))
        {
            TBOX_ASSERT(n->n_vars(X_sys_num) == NDIM);
            const libMesh::Point& X = *n;
            libMesh::Point x = X;
            if (!identity_mapping)
            {
                d_coordinate_mapping_fcn_data[part].fcn(x, X, d_coordinate_mapping_fcn_data[part].ctx);
            }
            for (unsigned int d = 0; d < NDIM; ++d)
            {
                const int dof_index = n->dof_number(X_sys_num, d, 0);
                X_coords.set(dof_index, x(d));
            }
        }
    }
    X_coords.close();
    X_system.get_dof_map().enforce_constraints_exactly(X_system, &X_coords);
    return;
} // initializeCoordinates

void IBFEMethod::updateCoordinateMapping(const unsigned int part)
{
    EquationSystems* equation_systems = d_fe_data_managers[part]->getEquationSystems();
    MeshBase& mesh = equation_systems->get_mesh();
    System& X_system = equation_systems->get_system(COORDS_SYSTEM_NAME);
    const unsigned int X_sys_num = X_system.number();
    NumericVector<double>& X_coords = *X_system.solution;
    System& dX_system = equation_systems->get_system(COORD_MAPPING_SYSTEM_NAME);
    const unsigned int dX_sys_num = dX_system.number();
    NumericVector<double>& dX_coords = *dX_system.solution;
    for (MeshBase::node_iterator it = mesh.local_nodes_begin(); it != mesh.local_nodes_end(); ++it)
    {
        Node* n = *it;
        if (n->n_vars(X_sys_num))
        {
            TBOX_ASSERT(n->n_vars(X_sys_num) == NDIM);
            TBOX_ASSERT(n->n_vars(dX_sys_num) == NDIM);
            const libMesh::Point& X = *n;
            for (unsigned int d = 0; d < NDIM; ++d)
            {
                const int X_dof_index = n->dof_number(X_sys_num, d, 0);
                const int dX_dof_index = n->dof_number(dX_sys_num, d, 0);
                dX_coords.set(dX_dof_index, X_coords(X_dof_index) - X(d));
            }
        }
    }
    dX_coords.close();
    return;
} // updateCoordinateMapping

/////////////////////////////// PRIVATE //////////////////////////////////////

void IBFEMethod::commonConstructor(const std::string& object_name,
                                   Pointer<Database> input_db,
                                   const std::vector<libMesh::Mesh*>& meshes,
                                   int max_level_number,
                                   bool register_for_restart)
{
    // Set the object name and register it with the restart manager.
    d_object_name = object_name;
    d_registered_for_restart = false;
    if (register_for_restart)
    {
        RestartManager::getManager()->registerRestartItem(d_object_name, this);
        d_registered_for_restart = true;
    }

    // Store the mesh pointers.
    d_meshes = meshes;
    d_max_level_number = max_level_number;

    // Set some default values.
    const bool use_adaptive_quadrature = true;
    const int point_density = 2.0;
    const bool interp_use_consistent_mass_matrix = true;
    const bool use_one_sided_interaction = false;
    d_default_interp_spec =
        FEDataManager::InterpSpec("IB_4", QGAUSS, INVALID_ORDER, use_adaptive_quadrature, point_density,
                                  interp_use_consistent_mass_matrix, use_one_sided_interaction);
    d_default_spread_spec = FEDataManager::SpreadSpec("IB_4", QGAUSS, INVALID_ORDER, use_adaptive_quadrature,
                                                      point_density, use_one_sided_interaction);
    d_ghosts = 0;
    d_split_normal_force = false;
    d_split_tangential_force = false;
    d_use_jump_conditions = false;
    d_fe_family = LAGRANGE;
    d_fe_order = INVALID_ORDER;
    d_quad_type = QGAUSS;
    d_quad_order = INVALID_ORDER;
    d_use_consistent_mass_matrix = true;
    d_do_log = false;

    // Indicate that all of the parts do NOT use stress normalization by default
    // and set some default values.
    d_epsilon = 0.0;
    d_has_stress_normalization_parts = false;
    d_stress_normalization_part.resize(d_num_parts, false);

    // Initialize function data to NULL.
    d_coordinate_mapping_fcn_data.resize(d_num_parts);
    d_PK1_stress_fcn_data.resize(d_num_parts);
    d_lag_body_force_fcn_data.resize(d_num_parts);
    d_lag_surface_pressure_fcn_data.resize(d_num_parts);
    d_lag_surface_force_fcn_data.resize(d_num_parts);

    // Determine whether we should use first-order or second-order shape
    // functions for each part of the structure.
    bool mesh_has_first_order_elems = false;
    bool mesh_has_second_order_elems = false;
    for (unsigned int part = 0; part < d_num_parts; ++part)
    {
        const MeshBase& mesh = *meshes[part];
        MeshBase::const_element_iterator el_it = mesh.elements_begin();
        const MeshBase::const_element_iterator el_end = mesh.elements_end();
        for (; el_it != el_end; ++el_it)
        {
            const Elem* const elem = *el_it;
            mesh_has_first_order_elems = mesh_has_first_order_elems || elem->default_order() == FIRST;
            mesh_has_second_order_elems = mesh_has_second_order_elems || elem->default_order() == SECOND;
        }
    }
    mesh_has_first_order_elems = SAMRAI_MPI::maxReduction(mesh_has_first_order_elems);
    mesh_has_second_order_elems = SAMRAI_MPI::maxReduction(mesh_has_second_order_elems);
    if ((mesh_has_first_order_elems && mesh_has_second_order_elems) ||
        (!mesh_has_first_order_elems && !mesh_has_second_order_elems))
    {
        TBOX_ERROR(d_object_name << "::IBFEMethod():\n"
                                 << "  all parts of FE mesh must contain only FIRST order elements "
                                    "or only SECOND order elements"
                                 << std::endl);
    }
    if (mesh_has_first_order_elems)
    {
        d_fe_order = FIRST;
        d_quad_order = THIRD;
    }
    if (mesh_has_second_order_elems)
    {
        d_fe_order = SECOND;
        d_quad_order = FIFTH;
    }

    // Initialize object with data read from the input and restart databases.
    bool from_restart = RestartManager::getManager()->isFromRestart();
    if (from_restart) getFromRestart();
    if (input_db) getFromInput(input_db, from_restart);

    // Set up the interaction spec objects.
    d_interp_spec.resize(d_num_parts, d_default_interp_spec);
    d_spread_spec.resize(d_num_parts, d_default_spread_spec);

    // Report configuration.
    pout << "\n";
    pout << d_object_name << ": using " << Utility::enum_to_string<Order>(d_fe_order) << " order "
         << Utility::enum_to_string<FEFamily>(d_fe_family) << " finite elements.\n";
    pout << "\n";

    // Reset the current time step interval.
    d_current_time = std::numeric_limits<double>::quiet_NaN();
    d_new_time = std::numeric_limits<double>::quiet_NaN();
    d_half_time = std::numeric_limits<double>::quiet_NaN();

    // Keep track of the initialization state.
    d_fe_equation_systems_initialized = false;
    d_fe_data_initialized = false;
    d_is_initialized = false;
    return;
} // commonConstructor

void IBFEMethod::getFromInput(Pointer<Database> db, bool /*is_from_restart*/)
{
    // Interpolation settings.
    if (db->isBool("use_one_sided_interpolation"))
        d_default_interp_spec.use_one_sided_interaction = db->getBool("use_one_sided_interpolation");
    else if (db->isBool("use_one_sided_interaction"))
        d_default_interp_spec.use_one_sided_interaction = db->getBool("use_one_sided_interaction");

    if (db->isString("interp_delta_fcn"))
        d_default_interp_spec.kernel_fcn = db->getString("interp_delta_fcn");
    else if (db->isString("IB_delta_fcn"))
        d_default_interp_spec.kernel_fcn = db->getString("IB_delta_fcn");
    else if (db->isString("interp_kernel_fcn"))
        d_default_interp_spec.kernel_fcn = db->getString("interp_kernel_fcn");
    else if (db->isString("IB_kernel_fcn"))
        d_default_interp_spec.kernel_fcn = db->getString("IB_kernel_fcn");

    if (db->isString("interp_quad_type"))
        d_default_interp_spec.quad_type = Utility::string_to_enum<QuadratureType>(db->getString("interp_quad_type"));
    else if (db->isString("IB_quad_type"))
        d_default_interp_spec.quad_type = Utility::string_to_enum<QuadratureType>(db->getString("IB_quad_type"));

    if (db->isString("interp_quad_order"))
        d_default_interp_spec.quad_order = Utility::string_to_enum<Order>(db->getString("interp_quad_order"));
    else if (db->isString("IB_quad_order"))
        d_default_interp_spec.quad_order = Utility::string_to_enum<Order>(db->getString("IB_quad_order"));

    if (db->isBool("interp_use_adaptive_quadrature"))
        d_default_interp_spec.use_adaptive_quadrature = db->getBool("interp_use_adaptive_quadrature");
    else if (db->isBool("IB_use_adaptive_quadrature"))
        d_default_interp_spec.use_adaptive_quadrature = db->getBool("IB_use_adaptive_quadrature");

    if (db->isDouble("interp_point_density"))
        d_default_interp_spec.point_density = db->getDouble("interp_point_density");
    else if (db->isDouble("IB_point_density"))
        d_default_interp_spec.point_density = db->getDouble("IB_point_density");

    if (db->isBool("interp_use_consistent_mass_matrix"))
        d_default_interp_spec.use_consistent_mass_matrix = db->getBool("interp_use_consistent_mass_matrix");
    else if (db->isBool("IB_use_consistent_mass_matrix"))
        d_default_interp_spec.use_consistent_mass_matrix = db->getBool("IB_use_consistent_mass_matrix");

    // Spreading settings.
    if (db->isBool("use_one_sided_spreading"))
        d_default_spread_spec.use_one_sided_interaction = db->getBool("use_one_sided_spreading");
    else if (db->isBool("use_one_sided_interaction"))
        d_default_spread_spec.use_one_sided_interaction = db->getBool("use_one_sided_interaction");

    if (db->isString("spread_delta_fcn"))
        d_default_spread_spec.kernel_fcn = db->getString("spread_delta_fcn");
    else if (db->isString("IB_delta_fcn"))
        d_default_spread_spec.kernel_fcn = db->getString("IB_delta_fcn");
    else if (db->isString("spread_kernel_fcn"))
        d_default_spread_spec.kernel_fcn = db->getString("spread_kernel_fcn");
    else if (db->isString("IB_kernel_fcn"))
        d_default_spread_spec.kernel_fcn = db->getString("IB_kernel_fcn");

    if (db->isString("spread_quad_type"))
        d_default_spread_spec.quad_type = Utility::string_to_enum<QuadratureType>(db->getString("spread_quad_type"));
    else if (db->isString("IB_quad_type"))
        d_default_spread_spec.quad_type = Utility::string_to_enum<QuadratureType>(db->getString("IB_quad_type"));

    if (db->isString("spread_quad_order"))
        d_default_spread_spec.quad_order = Utility::string_to_enum<Order>(db->getString("spread_quad_order"));
    else if (db->isString("IB_quad_order"))
        d_default_spread_spec.quad_order = Utility::string_to_enum<Order>(db->getString("IB_quad_order"));

    if (db->isBool("spread_use_adaptive_quadrature"))
        d_default_spread_spec.use_adaptive_quadrature = db->getBool("spread_use_adaptive_quadrature");
    else if (db->isBool("IB_use_adaptive_quadrature"))
        d_default_spread_spec.use_adaptive_quadrature = db->getBool("IB_use_adaptive_quadrature");

    if (db->isDouble("spread_point_density"))
        d_default_spread_spec.point_density = db->getDouble("spread_point_density");
    else if (db->isDouble("IB_point_density"))
        d_default_spread_spec.point_density = db->getDouble("IB_point_density");

    // Force computation settings.
    if (db->isBool("split_normal_force"))
        d_split_normal_force = db->getBool("split_normal_force");
    else if (db->isBool("split_forces"))
        d_split_normal_force = db->getBool("split_forces");
    if (db->isBool("split_tangential_force"))
        d_split_tangential_force = db->getBool("split_tangential_force");
    else if (db->isBool("split_forces"))
        d_split_tangential_force = db->getBool("split_forces");
    if (db->isBool("use_jump_conditions")) d_use_jump_conditions = db->getBool("use_jump_conditions");
    if (db->isString("quad_type")) d_quad_type = Utility::string_to_enum<QuadratureType>(db->getString("quad_type"));
    if (db->isString("quad_order")) d_quad_order = Utility::string_to_enum<Order>(db->getString("quad_order"));
    if (db->isBool("use_consistent_mass_matrix"))
        d_use_consistent_mass_matrix = db->getBool("use_consistent_mass_matrix");

    // Other settings.
    if (db->isInteger("min_ghost_cell_width"))
    {
        d_ghosts = db->getInteger("min_ghost_cell_width");
    }
    else if (db->isDouble("min_ghost_cell_width"))
    {
        d_ghosts = static_cast<int>(std::ceil(db->getDouble("min_ghost_cell_width")));
    }
    if (db->keyExists("do_log"))
        d_do_log = db->getBool("do_log");
    else if (db->keyExists("enable_logging"))
        d_do_log = db->getBool("enable_logging");

    if (db->isDouble("epsilon")) d_epsilon = db->getDouble("epsilon");
    return;
} // getFromInput

void IBFEMethod::getFromRestart()
{
    Pointer<Database> restart_db = RestartManager::getManager()->getRootDatabase();
    Pointer<Database> db;
    if (restart_db->isDatabase(d_object_name))
    {
        db = restart_db->getDatabase(d_object_name);
    }
    else
    {
        TBOX_ERROR(d_object_name << ":  Restart database corresponding to " << d_object_name
                                 << " not found in restart file." << std::endl);
    }
    int ver = db->getInteger("IBFE_METHOD_VERSION");
    if (ver != IBFE_METHOD_VERSION)
    {
        TBOX_ERROR(d_object_name << ":  Restart file version different than class version." << std::endl);
    }
    db->getIntegerArray("d_ghosts", d_ghosts, NDIM);
    d_split_normal_force = db->getBool("d_split_normal_force");
    d_split_tangential_force = db->getBool("d_split_tangential_force");
    d_use_jump_conditions = db->getBool("d_use_jump_conditions");
    d_fe_family = Utility::string_to_enum<FEFamily>(db->getString("d_fe_family"));
    d_fe_order = Utility::string_to_enum<Order>(db->getString("d_fe_order"));
    d_quad_type = Utility::string_to_enum<QuadratureType>(db->getString("d_quad_type"));
    d_quad_order = Utility::string_to_enum<Order>(db->getString("d_quad_order"));
    d_use_consistent_mass_matrix = db->getBool("d_use_consistent_mass_matrix");
    return;
} // getFromRestart

/////////////////////////////// NAMESPACE ////////////////////////////////////

} // namespace IBAMR

//////////////////////////////////////////////////////////////////////////////<|MERGE_RESOLUTION|>--- conflicted
+++ resolved
@@ -1411,13 +1411,10 @@
     fe.evalQuadratureWeightsFace();
     fe.registerSystem(G_system, vars, vars); // compute phi and dphi for the force system
     const size_t X_sys_idx = fe.registerInterpolatedSystem(X_system, vars, vars, &X_vec);
-<<<<<<< HEAD
-    const size_t Phi_sys_idx =
-        Phi_vec ? fe.registerInterpolatedSystem(*Phi_system, Phi_vars, no_vars, Phi_vec) : std::numeric_limits<size_t>::max();
-=======
+
     const size_t Phi_sys_idx = Phi_vec ? fe.registerInterpolatedSystem(*Phi_system, Phi_vars, no_vars, Phi_vec) :
                                          std::numeric_limits<size_t>::max();
->>>>>>> 9bb4fb77
+
     std::vector<size_t> body_force_fcn_system_idxs;
     fe.setupInterpolatedSystemDataIndexes(body_force_fcn_system_idxs, d_lag_body_force_fcn_data[part].system_data,
                                           equation_systems);
@@ -2079,14 +2076,12 @@
 
                 // If there are no intersection points, then continue to the
                 // next side.
-<<<<<<< HEAD
-=======
                 if (intersection_ref_coords.empty()) continue;
 
                 // Evaluate the jump conditions and apply them to the Eulerian
                 // grid.
                 const bool impose_dp_dn_jumps = false;
->>>>>>> 9bb4fb77
+
                 static const double TOL = sqrt(std::numeric_limits<double>::epsilon());
                  if (!intersection_ref_coords.empty())
                  {
