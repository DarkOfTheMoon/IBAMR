--- conflicted
+++ resolved
@@ -731,17 +731,13 @@
         PetscVector<double>* F_ghost_vec = d_F_IB_ghost_vecs[part];
         X_vec->localize(*X_ghost_vec);
         F_vec->localize(*F_ghost_vec);
-<<<<<<< HEAD
-        d_fe_data_managers[part]->spread(f_data_idx, *F_ghost_vec, *X_ghost_vec, FORCE_SYSTEM_NAME, f_phys_bdry_op,
-                                         data_time);
         // The current implementation of jump takes into account for
         // both normal and tangential components of the transmission force
         // If jump condition is not used but the forces are split then the transmission force is spread on the immersed boundary.
-        
-=======
+ 
         d_fe_data_managers[part]->spread(
             f_data_idx, *F_ghost_vec, *X_ghost_vec, FORCE_SYSTEM_NAME, f_phys_bdry_op, data_time);
->>>>>>> 322ecb31
+
         if (d_split_normal_force || d_split_tangential_force)
         {
             if (d_use_jump_conditions)
@@ -2593,7 +2589,6 @@
 								}
 							}
 #endif
-<<<<<<< HEAD
 
 							//********  This part needs to be folded into a separate *******************************//
 							//***********function so we don't have to copy the same chunk **************************//
@@ -2682,76 +2677,76 @@
 		
                 // If there are no intersection points, then continue to the
                 // next side.
-=======
-                    F.zero();
-
-                    for (unsigned int k = 0; k < num_PK1_fcns; ++k)
-                    {
-                        if (d_PK1_stress_fcn_data[part][k].fcn)
-                        {
-                            // Compute the value of the first Piola-Kirchhoff
-                            // stress tensor at the quadrature point and compute
-                            // the corresponding force.
-                            fe.setInterpolatedDataPointers(
-                                PK1_var_data[k], PK1_grad_var_data[k], PK1_fcn_system_idxs[k], elem, qp);
-                            d_PK1_stress_fcn_data[part][k].fcn(PP,
-                                                               FF,
-                                                               x,
-                                                               X,
-                                                               elem,
-                                                               PK1_var_data[k],
-                                                               PK1_grad_var_data[k],
-                                                               data_time,
-                                                               d_PK1_stress_fcn_data[part][k].ctx);
-                            F -= PP * normal_face[qp];
-                        }
-                    }
-
-                    if (d_lag_surface_pressure_fcn_data[part].fcn)
-                    {
-                        // Compute the value of the pressure at the quadrature
-                        // point and compute the corresponding force.
-                        double P = 0.0;
-                        fe.setInterpolatedDataPointers(surface_pressure_var_data,
-                                                       surface_pressure_grad_var_data,
-                                                       surface_pressure_fcn_system_idxs,
-                                                       elem,
-                                                       qp);
-                        d_lag_surface_pressure_fcn_data[part].fcn(P,
-                                                                  FF,
-                                                                  x,
-                                                                  X,
-                                                                  elem,
-                                                                  side,
-                                                                  surface_pressure_var_data,
-                                                                  surface_pressure_grad_var_data,
-                                                                  data_time,
-                                                                  d_lag_surface_pressure_fcn_data[part].ctx);
-                        F -= P * J * FF_inv_trans * normal_face[qp];
-                    }
-
-                    if (d_lag_surface_force_fcn_data[part].fcn)
-                    {
-                        // Compute the value of the surface force at the
-                        // quadrature point and compute the corresponding force.
-                        fe.setInterpolatedDataPointers(surface_force_var_data,
-                                                       surface_force_grad_var_data,
-                                                       surface_force_fcn_system_idxs,
-                                                       elem,
-                                                       qp);
-                        d_lag_surface_force_fcn_data[part].fcn(F_s,
-                                                               FF,
-                                                               x,
-                                                               X,
-                                                               elem,
-                                                               side,
-                                                               surface_force_var_data,
-                                                               surface_force_grad_var_data,
-                                                               data_time,
-                                                               d_lag_surface_force_fcn_data[part].ctx);
-                        F += F_s;
-                    }
->>>>>>> 322ecb31
+//~ =======
+                    //~ F.zero();
+//~ 
+                    //~ for (unsigned int k = 0; k < num_PK1_fcns; ++k)
+                    //~ {
+                        //~ if (d_PK1_stress_fcn_data[part][k].fcn)
+                        //~ {
+                            //~ // Compute the value of the first Piola-Kirchhoff
+                            //~ // stress tensor at the quadrature point and compute
+                            //~ // the corresponding force.
+                            //~ fe.setInterpolatedDataPointers(
+                                //~ PK1_var_data[k], PK1_grad_var_data[k], PK1_fcn_system_idxs[k], elem, qp);
+                            //~ d_PK1_stress_fcn_data[part][k].fcn(PP,
+                                                               //~ FF,
+                                                               //~ x,
+                                                               //~ X,
+                                                               //~ elem,
+                                                               //~ PK1_var_data[k],
+                                                               //~ PK1_grad_var_data[k],
+                                                               //~ data_time,
+                                                               //~ d_PK1_stress_fcn_data[part][k].ctx);
+                            //~ F -= PP * normal_face[qp];
+                        //~ }
+                    //~ }
+//~ 
+                    //~ if (d_lag_surface_pressure_fcn_data[part].fcn)
+                    //~ {
+                        //~ // Compute the value of the pressure at the quadrature
+                        //~ // point and compute the corresponding force.
+                        //~ double P = 0.0;
+                        //~ fe.setInterpolatedDataPointers(surface_pressure_var_data,
+                                                       //~ surface_pressure_grad_var_data,
+                                                       //~ surface_pressure_fcn_system_idxs,
+                                                       //~ elem,
+                                                       //~ qp);
+                        //~ d_lag_surface_pressure_fcn_data[part].fcn(P,
+                                                                  //~ FF,
+                                                                  //~ x,
+                                                                  //~ X,
+                                                                  //~ elem,
+                                                                  //~ side,
+                                                                  //~ surface_pressure_var_data,
+                                                                  //~ surface_pressure_grad_var_data,
+                                                                  //~ data_time,
+                                                                  //~ d_lag_surface_pressure_fcn_data[part].ctx);
+                        //~ F -= P * J * FF_inv_trans * normal_face[qp];
+                    //~ }
+//~ 
+                    //~ if (d_lag_surface_force_fcn_data[part].fcn)
+                    //~ {
+                        //~ // Compute the value of the surface force at the
+                        //~ // quadrature point and compute the corresponding force.
+                        //~ fe.setInterpolatedDataPointers(surface_force_var_data,
+                                                       //~ surface_force_grad_var_data,
+                                                       //~ surface_force_fcn_system_idxs,
+                                                       //~ elem,
+                                                       //~ qp);
+                        //~ d_lag_surface_force_fcn_data[part].fcn(F_s,
+                                                               //~ FF,
+                                                               //~ x,
+                                                               //~ X,
+                                                               //~ elem,
+                                                               //~ side,
+                                                               //~ surface_force_var_data,
+                                                               //~ surface_force_grad_var_data,
+                                                               //~ data_time,
+                                                               //~ d_lag_surface_force_fcn_data[part].ctx);
+                        //~ F += F_s;
+                    //~ }
+//~ >>>>>>> origin/boyceg/fix-sharp-interface-IBFE
 
                  if (!intersection_ref_coords_um.empty())
                  {
@@ -3602,14 +3597,10 @@
     return;
 } // imposeJumpConditions
 
-<<<<<<< HEAD
-
-
-void IBFEMethod::initializeCoordinates(const unsigned int part)
-=======
+
 void
 IBFEMethod::initializeCoordinates(const unsigned int part)
->>>>>>> 322ecb31
+
 {
     EquationSystems* equation_systems = d_fe_data_managers[part]->getEquationSystems();
     MeshBase& mesh = equation_systems->get_mesh();
