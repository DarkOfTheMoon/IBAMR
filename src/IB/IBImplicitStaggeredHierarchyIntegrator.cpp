--- conflicted
+++ resolved
@@ -839,9 +839,8 @@
     IBTK_CHKERRQ(ierr);
 
     return ierr;
-} // compositeIBFunction
-
-<<<<<<< HEAD
+} // IBFunction_position
+
 PetscErrorCode IBImplicitStaggeredHierarchyIntegrator::IBFunction_velocity(SNES /*snes*/, Vec x, Vec f)
 {
     PetscErrorCode ierr;
@@ -889,43 +888,25 @@
     return ierr;
 } // IBFunction_velocity
 
-PetscErrorCode IBImplicitStaggeredHierarchyIntegrator::IBJacobianSetup_SAMRAI(SNES snes,
-                                                                              Vec x,
-                                                                              Mat* A,
-                                                                              Mat* B,
-                                                                              MatStructure* mat_structure,
-                                                                              void* ctx)
+PetscErrorCode
+IBImplicitStaggeredHierarchyIntegrator::IBJacobianSetup_SAMRAI(SNES snes, Vec x, Mat A, Mat B, void* ctx)
 {
     IBImplicitStaggeredHierarchyIntegrator* ib_integrator = static_cast<IBImplicitStaggeredHierarchyIntegrator*>(ctx);
-=======
-PetscErrorCode IBImplicitStaggeredHierarchyIntegrator::compositeIBJacobianSetup_SAMRAI(SNES snes,
-                                                                                       Vec x,
-                                                                                       Mat A,
-                                                                                       Mat B,
-                                                                                       void* ctx)
-{
-    IBImplicitStaggeredHierarchyIntegrator* ib_integrator = static_cast<IBImplicitStaggeredHierarchyIntegrator*>(ctx);
-    return ib_integrator->compositeIBJacobianSetup(snes, x, A, B);
-} // compositeIBJacobianSetup_SAMRAI
->>>>>>> 48dbbe61
 
     PetscErrorCode ierr = 1;
     if (ib_integrator->d_solve_for_position)
     {
-        ierr = ib_integrator->IBJacobianSetup_position(snes, x, A, B, mat_structure);
+        ierr = ib_integrator->IBJacobianSetup_position(snes, x, A, B);
     }
     else
     {
-        ierr = ib_integrator->IBJacobianSetup_velocity(snes, x, A, B, mat_structure);
+        ierr = ib_integrator->IBJacobianSetup_velocity(snes, x, A, B);
     }
 
     return ierr;
 } // IBJacobianSetup_SAMRAI
 
-PetscErrorCode IBImplicitStaggeredHierarchyIntegrator::IBJacobianSetup_position(SNES /*snes*/,
-                                                                                Vec x,
-                                                                                Mat A,
-                                                                                Mat /*B*/)
+PetscErrorCode IBImplicitStaggeredHierarchyIntegrator::IBJacobianSetup_position(SNES /*snes*/, Vec x, Mat A, Mat /*B*/)
 {
     PetscErrorCode ierr;
     ierr = MatAssemblyBegin(A, MAT_FINAL_ASSEMBLY);
@@ -942,16 +923,13 @@
     return ierr;
 } // IBJacobianSetup_position
 
-PetscErrorCode IBImplicitStaggeredHierarchyIntegrator::IBJacobianSetup_velocity(SNES /*snes*/,
-                                                                                Vec x,
-                                                                                Mat* A,
-                                                                                Mat* /*B*/,
-                                                                                MatStructure* /*mat_structure*/)
+PetscErrorCode
+IBImplicitStaggeredHierarchyIntegrator::IBJacobianSetup_velocity(SNES /*snes*/, Vec x, Mat A, Mat /*B*/)
 {
     PetscErrorCode ierr;
-    ierr = MatAssemblyBegin(*A, MAT_FINAL_ASSEMBLY);
-    IBTK_CHKERRQ(ierr);
-    ierr = MatAssemblyEnd(*A, MAT_FINAL_ASSEMBLY);
+    ierr = MatAssemblyBegin(A, MAT_FINAL_ASSEMBLY);
+    IBTK_CHKERRQ(ierr);
+    ierr = MatAssemblyEnd(A, MAT_FINAL_ASSEMBLY);
     IBTK_CHKERRQ(ierr);
 
     // Get the estimate of X^{n+1} from the current iterate U^{n+1} and set as it as
