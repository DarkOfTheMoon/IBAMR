--- conflicted
+++ resolved
@@ -237,13 +237,6 @@
             Utilities::recursiveMkdir(postproc_data_dump_dirname);
         }
 
-<<<<<<< HEAD
-        // Create a simple FE mesh 
-=======
-        // Create a simple FE mesh
-        // Note that boundary condition data must be registered with each FE
-        // system before calling IBFEMethod::initializeFEData().
->>>>>>> 17f85be9
         Mesh mesh(NDIM);
 		const tbox::Array<double> struct_extents = input_db->getDoubleArray("struct_extents");
 		const double DX   = input_db->getDouble("DX");
