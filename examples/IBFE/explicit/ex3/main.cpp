--- conflicted
+++ resolved
@@ -211,14 +211,9 @@
             TBOX_ERROR("Unsupported solver type: " << solver_type << "\n"
                                                    << "Valid options are: COLLOCATED, STAGGERED");
         }
-<<<<<<< HEAD
         auto ib_method_ops = boost::make_shared<IBFEMethod>("IBFEMethod",
                            app_initializer->getComponentDatabase("IBFEMethod"),
                            &mesh,
-=======
-        Pointer<IBFEMethod> ib_method_ops =
-            new IBFEMethod("IBFEMethod", app_initializer->getComponentDatabase("IBFEMethod"), &mesh,
->>>>>>> a2e52eef
                            app_initializer->getComponentDatabase("GriddingAlgorithm")->getInteger("max_levels"));
         auto time_integrator = boost::make_shared<IBExplicitHierarchyIntegrator>("IBHierarchyIntegrator",
                                               app_initializer->getComponentDatabase("IBHierarchyIntegrator"),
@@ -255,29 +250,17 @@
 
         ib_post_processor->registerTensorVariable("FF", MONOMIAL, CONSTANT, IBFEPostProcessor::FF_fcn);
 
-<<<<<<< HEAD
         std::pair<IBTK::TensorMeshFcnPtr, void*> PK1_dev_stress_fcn_data(PK1_dev_stress_function, NULL);
         ib_post_processor->registerTensorVariable("sigma_dev",
                                                   MONOMIAL,
                                                   CONSTANT,
-=======
-        std::pair<IBTK::TensorMeshFcnPtr, void*> PK1_dev_stress_fcn_data(PK1_dev_stress_function,
-                                                                         static_cast<void*>(NULL));
-        ib_post_processor->registerTensorVariable("sigma_dev", MONOMIAL, CONSTANT,
->>>>>>> a2e52eef
                                                   IBFEPostProcessor::cauchy_stress_from_PK1_stress_fcn,
                                                   std::vector<unsigned int>(), &PK1_dev_stress_fcn_data);
 
-<<<<<<< HEAD
         std::pair<IBTK::TensorMeshFcnPtr, void*> PK1_dil_stress_fcn_data(PK1_dil_stress_function, NULL);
         ib_post_processor->registerTensorVariable("sigma_dil",
                                                   MONOMIAL,
                                                   CONSTANT,
-=======
-        std::pair<IBTK::TensorMeshFcnPtr, void*> PK1_dil_stress_fcn_data(PK1_dil_stress_function,
-                                                                         static_cast<void*>(NULL));
-        ib_post_processor->registerTensorVariable("sigma_dil", MONOMIAL, CONSTANT,
->>>>>>> a2e52eef
                                                   IBFEPostProcessor::cauchy_stress_from_PK1_stress_fcn,
                                                   std::vector<unsigned int>(), &PK1_dil_stress_fcn_data);
 
