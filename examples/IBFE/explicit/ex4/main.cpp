// Copyright (c) 2002-2014, Boyce Griffith
// All rights reserved.
//
// Redistribution and use in source and binary forms, with or without
// modification, are permitted provided that the following conditions are met:
//
//    * Redistributions of source code must retain the above copyright notice,
//      this list of conditions and the following disclaimer.
//
//    * Redistributions in binary form must reproduce the above copyright
//      notice, this list of conditions and the following disclaimer in the
//      documentation and/or other materials provided with the distribution.
//
//    * Neither the name of The University of North Carolina nor the names of
//      its contributors may be used to endorse or promote products derived from
//      this software without specific prior written permission.
//
// THIS SOFTWARE IS PROVIDED BY THE COPYRIGHT HOLDERS AND CONTRIBUTORS "AS IS"
// AND ANY EXPRESS OR IMPLIED WARRANTIES, INCLUDING, BUT NOT LIMITED TO, THE
// IMPLIED WARRANTIES OF MERCHANTABILITY AND FITNESS FOR A PARTICULAR PURPOSE
// ARE DISCLAIMED. IN NO EVENT SHALL THE COPYRIGHT HOLDER OR CONTRIBUTORS BE
// LIABLE FOR ANY DIRECT, INDIRECT, INCIDENTAL, SPECIAL, EXEMPLARY, OR
// CONSEQUENTIAL DAMAGES (INCLUDING, BUT NOT LIMITED TO, PROCUREMENT OF
// SUBSTITUTE GOODS OR SERVICES; LOSS OF USE, DATA, OR PROFITS; OR BUSINESS
// INTERRUPTION) HOWEVER CAUSED AND ON ANY THEORY OF LIABILITY, WHETHER IN
// CONTRACT, STRICT LIABILITY, OR TORT (INCLUDING NEGLIGENCE OR OTHERWISE)
// ARISING IN ANY WAY OUT OF THE USE OF THIS SOFTWARE, EVEN IF ADVISED OF THE
// POSSIBILITY OF SUCH DAMAGE.

// Config files
#include <IBAMR_config.h>
#include <IBTK_config.h>
#include <SAMRAI_config.h>

// Headers for basic PETSc functions
#include <petscsys.h>

// Headers for basic SAMRAI objects
#include <BergerRigoutsos.h>
#include <CartesianGridGeometry.h>
#include <LoadBalancer.h>
#include <StandardTagAndInitialize.h>

// Headers for basic libMesh objects
#include <libmesh/boundary_info.h>
#include <libmesh/equation_systems.h>
#include <libmesh/exodusII_io.h>
#include <libmesh/mesh.h>
#include <libmesh/mesh_generation.h>
#include <libmesh/mesh_triangle_interface.h>

// Headers for application-specific algorithm/data structure objects
#include <boost/multi_array.hpp>
#include <ibamr/IBExplicitHierarchyIntegrator.h>
#include <ibamr/IBFECentroidPostProcessor.h>
#include <ibamr/IBFEMethod.h>
#include <ibamr/INSCollocatedHierarchyIntegrator.h>
#include <ibamr/INSStaggeredHierarchyIntegrator.h>
#include <ibamr/app_namespaces.h>
#include <ibtk/AppInitializer.h>
#include <ibtk/libmesh_utilities.h>
#include <ibtk/muParserCartGridFunction.h>
#include <ibtk/muParserRobinBcCoefs.h>

// Elasticity model data.
namespace ModelData
{
// Coordinate mapping function.
void
coordinate_mapping_function(libMesh::Point& X, const libMesh::Point& s, void* /*ctx*/)
{
    X(0) = s(0) + 0.6;
    X(1) = s(1) + 0.5;
#if (NDIM == 3)
    X(2) = s(2) + 0.5;
#endif
    return;
} // coordinate_mapping_function

// Stress tensor functions.
static double c1_s = 0.05;
static double p0_s = 0.0;
static double beta_s = 0.0;
<<<<<<< HEAD
void PK1_dev_stress_function(TensorValue<double>& PP,
                             const TensorValue<double>& FF,
                             const libMesh::Point& /*X*/,
                             const libMesh::Point& /*s*/,
                             Elem* const /*elem*/,
                             const vector<const vector<double>*>& /*var_data*/,
                             const vector<const vector<VectorValue<double> >*>& /*grad_var_data*/,
                             double /*time*/,
                             void* /*ctx*/)
=======
void
PK1_dev_stress_function(TensorValue<double>& PP,
                        const TensorValue<double>& FF,
                        const libMesh::Point& /*X*/,
                        const libMesh::Point& /*s*/,
                        Elem* const /*elem*/,
                        const std::vector<NumericVector<double>*>& /*system_data*/,
                        double /*time*/,
                        void* /*ctx*/)
>>>>>>> 8b34989a
{
    PP = 2.0 * c1_s * FF;
    return;
} // PK1_dev_stress_function

<<<<<<< HEAD
void PK1_dil_stress_function(TensorValue<double>& PP,
                             const TensorValue<double>& FF,
                             const libMesh::Point& /*X*/,
                             const libMesh::Point& /*s*/,
                             Elem* const /*elem*/,
                             const vector<const vector<double>*>& /*var_data*/,
                             const vector<const vector<VectorValue<double> >*>& /*grad_var_data*/,
                             double /*time*/,
                             void* /*ctx*/)
=======
void
PK1_dil_stress_function(TensorValue<double>& PP,
                        const TensorValue<double>& FF,
                        const libMesh::Point& /*X*/,
                        const libMesh::Point& /*s*/,
                        Elem* const /*elem*/,
                        const std::vector<NumericVector<double>*>& /*system_data*/,
                        double /*time*/,
                        void* /*ctx*/)
>>>>>>> 8b34989a
{
    PP = 2.0 * (-p0_s + beta_s * log(FF.det())) * tensor_inverse_transpose(FF, NDIM);
    return;
} // PK1_dil_stress_function
}
using namespace ModelData;

// Function prototypes
void output_data(Pointer<PatchHierarchy<NDIM> > patch_hierarchy,
                 Pointer<INSHierarchyIntegrator> navier_stokes_integrator,
                 Mesh& mesh,
                 EquationSystems* equation_systems,
                 const int iteration_num,
                 const double loop_time,
                 const string& data_dump_dirname);

/*******************************************************************************
 * For each run, the input filename and restart information (if needed) must   *
 * be given on the command line.  For non-restarted case, command line is:     *
 *                                                                             *
 *    executable <input file name>                                             *
 *                                                                             *
 * For restarted run, command line is:                                         *
 *                                                                             *
 *    executable <input file name> <restart directory> <restart number>        *
 *                                                                             *
 *******************************************************************************/
int
main(int argc, char* argv[])
{
    // Initialize libMesh, PETSc, MPI, and SAMRAI.
    LibMeshInit init(argc, argv);
    SAMRAI_MPI::setCommunicator(PETSC_COMM_WORLD);
    SAMRAI_MPI::setCallAbortInSerialInsteadOfExit();
    SAMRAIManager::startup();

    { // cleanup dynamically allocated objects prior to shutdown

        // Parse command line options, set some standard options from the input
        // file, initialize the restart database (if this is a restarted run),
        // and enable file logging.
        Pointer<AppInitializer> app_initializer = new AppInitializer(argc, argv, "IB.log");
        Pointer<Database> input_db = app_initializer->getInputDatabase();

        // Get various standard options set in the input file.
        const bool dump_viz_data = app_initializer->dumpVizData();
        const int viz_dump_interval = app_initializer->getVizDumpInterval();
        const bool uses_visit = dump_viz_data && app_initializer->getVisItDataWriter();
        const bool uses_exodus = dump_viz_data && !app_initializer->getExodusIIFilename().empty();
        const string exodus_filename = app_initializer->getExodusIIFilename();

        const bool dump_restart_data = app_initializer->dumpRestartData();
        const int restart_dump_interval = app_initializer->getRestartDumpInterval();
        const string restart_dump_dirname = app_initializer->getRestartDumpDirectory();

        const bool dump_postproc_data = app_initializer->dumpPostProcessingData();
        const int postproc_data_dump_interval = app_initializer->getPostProcessingDataDumpInterval();
        const string postproc_data_dump_dirname = app_initializer->getPostProcessingDataDumpDirectory();
        if (dump_postproc_data && (postproc_data_dump_interval > 0) && !postproc_data_dump_dirname.empty())
        {
            Utilities::recursiveMkdir(postproc_data_dump_dirname);
        }

        const bool dump_timer_data = app_initializer->dumpTimerData();
        const int timer_dump_interval = app_initializer->getTimerDumpInterval();

        // Create a simple FE mesh.
        Mesh mesh(init.comm(), NDIM);
        const double dx = input_db->getDouble("DX");
        const double ds = input_db->getDouble("MFAC") * dx;
        string elem_type = input_db->getString("ELEM_TYPE");
        const double R = 0.2;
        if (NDIM == 2 && (elem_type == "TRI3" || elem_type == "TRI6"))
        {
#ifdef LIBMESH_HAVE_TRIANGLE
            const int num_circum_nodes = ceil(2.0 * M_PI * R / ds);
            for (int k = 0; k < num_circum_nodes; ++k)
            {
                const double theta = 2.0 * M_PI * static_cast<double>(k) / static_cast<double>(num_circum_nodes);
                mesh.add_point(libMesh::Point(R * cos(theta), R * sin(theta)));
            }
            TriangleInterface triangle(mesh);
            triangle.triangulation_type() = TriangleInterface::GENERATE_CONVEX_HULL;
            triangle.elem_type() = Utility::string_to_enum<ElemType>(elem_type);
            triangle.desired_area() = 1.5 * sqrt(3.0) / 4.0 * ds * ds;
            triangle.insert_extra_points() = true;
            triangle.smooth_after_generating() = true;
            triangle.triangulate();
#else
            TBOX_ERROR("ERROR: libMesh appears to have been configured without support for Triangle,\n"
                       << "       but Triangle is required for TRI3 or TRI6 elements.\n");
#endif
        }
        else
        {
            // NOTE: number of segments along boundary is 4*2^r.
            const double num_circum_segments = 2.0 * M_PI * R / ds;
            const int r = log2(0.25 * num_circum_segments);
            MeshTools::Generation::build_sphere(mesh, R, r, Utility::string_to_enum<ElemType>(elem_type));
        }

        // Ensure nodes on the surface are on the analytic boundary.
        MeshBase::element_iterator el_end = mesh.elements_end();
        for (MeshBase::element_iterator el = mesh.elements_begin(); el != el_end; ++el)
        {
            Elem* const elem = *el;
            for (unsigned int side = 0; side < elem->n_sides(); ++side)
            {
                const bool at_mesh_bdry = !elem->neighbor(side);
                if (!at_mesh_bdry) continue;
                for (unsigned int k = 0; k < elem->n_nodes(); ++k)
                {
                    if (!elem->is_node_on_side(k, side)) continue;
                    Node& n = *elem->get_node(k);
                    n = R * n.unit();
                }
            }
        }
        mesh.prepare_for_use();

        c1_s = input_db->getDouble("C1_S");
        p0_s = input_db->getDouble("P0_S");
        beta_s = input_db->getDouble("BETA_S");

        // Create major algorithm and data objects that comprise the
        // application.  These objects are configured from the input database
        // and, if this is a restarted run, from the restart database.
        Pointer<INSHierarchyIntegrator> navier_stokes_integrator;
        const string solver_type = app_initializer->getComponentDatabase("Main")->getString("solver_type");
        if (solver_type == "STAGGERED")
        {
            navier_stokes_integrator = new INSStaggeredHierarchyIntegrator(
                "INSStaggeredHierarchyIntegrator",
                app_initializer->getComponentDatabase("INSStaggeredHierarchyIntegrator"));
        }
        else if (solver_type == "COLLOCATED")
        {
            navier_stokes_integrator = new INSCollocatedHierarchyIntegrator(
                "INSCollocatedHierarchyIntegrator",
                app_initializer->getComponentDatabase("INSCollocatedHierarchyIntegrator"));
        }
        else
        {
            TBOX_ERROR("Unsupported solver type: " << solver_type << "\n"
                                                   << "Valid options are: COLLOCATED, STAGGERED");
        }
        Pointer<IBFEMethod> ib_method_ops =
            new IBFEMethod("IBFEMethod",
                           app_initializer->getComponentDatabase("IBFEMethod"),
                           &mesh,
                           app_initializer->getComponentDatabase("GriddingAlgorithm")->getInteger("max_levels"));
        Pointer<IBHierarchyIntegrator> time_integrator =
            new IBExplicitHierarchyIntegrator("IBHierarchyIntegrator",
                                              app_initializer->getComponentDatabase("IBHierarchyIntegrator"),
                                              ib_method_ops,
                                              navier_stokes_integrator);
        Pointer<CartesianGridGeometry<NDIM> > grid_geometry = new CartesianGridGeometry<NDIM>(
            "CartesianGeometry", app_initializer->getComponentDatabase("CartesianGeometry"));
        Pointer<PatchHierarchy<NDIM> > patch_hierarchy = new PatchHierarchy<NDIM>("PatchHierarchy", grid_geometry);
        Pointer<StandardTagAndInitialize<NDIM> > error_detector =
            new StandardTagAndInitialize<NDIM>("StandardTagAndInitialize",
                                               time_integrator,
                                               app_initializer->getComponentDatabase("StandardTagAndInitialize"));
        Pointer<BergerRigoutsos<NDIM> > box_generator = new BergerRigoutsos<NDIM>();
        Pointer<LoadBalancer<NDIM> > load_balancer =
            new LoadBalancer<NDIM>("LoadBalancer", app_initializer->getComponentDatabase("LoadBalancer"));
        Pointer<GriddingAlgorithm<NDIM> > gridding_algorithm =
            new GriddingAlgorithm<NDIM>("GriddingAlgorithm",
                                        app_initializer->getComponentDatabase("GriddingAlgorithm"),
                                        error_detector,
                                        box_generator,
                                        load_balancer);

        // Configure the IBFE solver.
        ib_method_ops->registerInitialCoordinateMappingFunction(coordinate_mapping_function);
        IBFEMethod::PK1StressFcnData PK1_dev_stress_data(PK1_dev_stress_function);
        IBFEMethod::PK1StressFcnData PK1_dil_stress_data(PK1_dil_stress_function);
        PK1_dev_stress_data.quad_order =
            Utility::string_to_enum<libMesh::Order>(input_db->getStringWithDefault("PK1_DEV_QUAD_ORDER", "THIRD"));
        PK1_dil_stress_data.quad_order =
            Utility::string_to_enum<libMesh::Order>(input_db->getStringWithDefault("PK1_DIL_QUAD_ORDER", "FIRST"));
        ib_method_ops->registerPK1StressFunction(PK1_dev_stress_data);
        ib_method_ops->registerPK1StressFunction(PK1_dil_stress_data);
        if (input_db->getBoolWithDefault("ELIMINATE_PRESSURE_JUMPS", false))
        {
            ib_method_ops->registerStressNormalizationPart();
        }
        ib_method_ops->initializeFEEquationSystems();
        EquationSystems* equation_systems = ib_method_ops->getFEDataManager()->getEquationSystems();

        // Set up post processor to recover computed stresses.
        ib_method_ops->initializeFEEquationSystems();
        Pointer<IBFEPostProcessor> ib_post_processor;
#if 0
        Pointer<IBFEPostProcessor> ib_post_processor =
            new IBFECentroidPostProcessor("IBFEPostProcessor", fe_data_manager);

        ib_post_processor->registerTensorVariable("FF", MONOMIAL, CONSTANT, IBFEPostProcessor::FF_fcn);

<<<<<<< HEAD
        pair<IBTK::TensorMeshFcnPtr, void*> PK1_dev_stress_fcn_data(PK1_dev_stress_function, static_cast<void*>(NULL));
        ib_post_processor->registerTensorVariable("sigma_dev", MONOMIAL, CONSTANT,
                                                  IBFEPostProcessor::cauchy_stress_from_PK1_stress_fcn,
                                                  vector<SystemData>(), &PK1_dev_stress_fcn_data);

        pair<IBTK::TensorMeshFcnPtr, void*> PK1_dil_stress_fcn_data(PK1_dil_stress_function, static_cast<void*>(NULL));
        ib_post_processor->registerTensorVariable("sigma_dil", MONOMIAL, CONSTANT,
                                                  IBFEPostProcessor::cauchy_stress_from_PK1_stress_fcn,
                                                  vector<SystemData>(), &PK1_dil_stress_fcn_data);
=======
        std::pair<IBTK::TensorMeshFcnPtr, void*> PK1_dev_stress_fcn_data(PK1_dev_stress_function,
                                                                         static_cast<void*>(NULL));
        ib_post_processor->registerTensorVariable("sigma_dev",
                                                  MONOMIAL,
                                                  CONSTANT,
                                                  IBFEPostProcessor::cauchy_stress_from_PK1_stress_fcn,
                                                  std::vector<unsigned int>(),
                                                  &PK1_dev_stress_fcn_data);

        std::pair<IBTK::TensorMeshFcnPtr, void*> PK1_dil_stress_fcn_data(PK1_dil_stress_function,
                                                                         static_cast<void*>(NULL));
        ib_post_processor->registerTensorVariable("sigma_dil",
                                                  MONOMIAL,
                                                  CONSTANT,
                                                  IBFEPostProcessor::cauchy_stress_from_PK1_stress_fcn,
                                                  std::vector<unsigned int>(),
                                                  &PK1_dil_stress_fcn_data);
>>>>>>> 8b34989a

        Pointer<hier::Variable<NDIM> > p_var = navier_stokes_integrator->getPressureVariable();
        Pointer<VariableContext> p_current_ctx = navier_stokes_integrator->getCurrentContext();
        HierarchyGhostCellInterpolation::InterpolationTransactionComponent p_ghostfill(
            /*data_idx*/ -1, "LINEAR_REFINE", /*use_cf_bdry_interpolation*/ false, "CONSERVATIVE_COARSEN", "LINEAR");
<<<<<<< HEAD
        FEDataManager::InterpSpec p_interp_spec("PIECEWISE_LINEAR", QGAUSS, FIFTH, /*use_adaptive_quadrature*/ false,
                                                /*point_density*/ 2.0, /*use_consistent_mass_matrix*/ true);
        ib_post_processor->registerInterpolatedScalarEulerianVariable("p_f", LAGRANGE, FIRST, p_var, p_current_ctx,
                                                                      p_ghostfill, p_interp_spec);
#endif
=======
        FEDataManager::InterpSpec p_interp_spec("PIECEWISE_LINEAR",
                                                QGAUSS,
                                                FIFTH,
                                                /*use_adaptive_quadrature*/ false,
                                                /*point_density*/ 2.0,
                                                /*use_consistent_mass_matrix*/ true);
        ib_post_processor->registerInterpolatedScalarEulerianVariable(
            "p_f", LAGRANGE, FIRST, p_var, p_current_ctx, p_ghostfill, p_interp_spec);

>>>>>>> 8b34989a
        // Create Eulerian initial condition specification objects.
        if (input_db->keyExists("VelocityInitialConditions"))
        {
            Pointer<CartGridFunction> u_init = new muParserCartGridFunction(
                "u_init", app_initializer->getComponentDatabase("VelocityInitialConditions"), grid_geometry);
            navier_stokes_integrator->registerVelocityInitialConditions(u_init);
        }

        if (input_db->keyExists("PressureInitialConditions"))
        {
            Pointer<CartGridFunction> p_init = new muParserCartGridFunction(
                "p_init", app_initializer->getComponentDatabase("PressureInitialConditions"), grid_geometry);
            navier_stokes_integrator->registerPressureInitialConditions(p_init);
        }

        // Create Eulerian boundary condition specification objects (when necessary).
        const IntVector<NDIM>& periodic_shift = grid_geometry->getPeriodicShift();
        vector<RobinBcCoefStrategy<NDIM>*> u_bc_coefs(NDIM);
        if (periodic_shift.min() > 0)
        {
            for (unsigned int d = 0; d < NDIM; ++d)
            {
                u_bc_coefs[d] = NULL;
            }
        }
        else
        {
            for (unsigned int d = 0; d < NDIM; ++d)
            {
                ostringstream bc_coefs_name_stream;
                bc_coefs_name_stream << "u_bc_coefs_" << d;
                const string bc_coefs_name = bc_coefs_name_stream.str();

                ostringstream bc_coefs_db_name_stream;
                bc_coefs_db_name_stream << "VelocityBcCoefs_" << d;
                const string bc_coefs_db_name = bc_coefs_db_name_stream.str();

                u_bc_coefs[d] = new muParserRobinBcCoefs(
                    bc_coefs_name, app_initializer->getComponentDatabase(bc_coefs_db_name), grid_geometry);
            }
            navier_stokes_integrator->registerPhysicalBoundaryConditions(u_bc_coefs);
        }

        // Create Eulerian body force function specification objects.
        if (input_db->keyExists("ForcingFunction"))
        {
            Pointer<CartGridFunction> f_fcn = new muParserCartGridFunction(
                "f_fcn", app_initializer->getComponentDatabase("ForcingFunction"), grid_geometry);
            time_integrator->registerBodyForceFunction(f_fcn);
        }

        // Set up visualization plot file writers.
        Pointer<VisItDataWriter<NDIM> > visit_data_writer = app_initializer->getVisItDataWriter();
        if (uses_visit)
        {
            time_integrator->registerVisItDataWriter(visit_data_writer);
        }
        AutoPtr<ExodusII_IO> exodus_io(uses_exodus ? new ExodusII_IO(mesh) : NULL);

        // Initialize hierarchy configuration and data on all patches.
        ib_method_ops->initializeFEData();
        if (ib_post_processor) ib_post_processor->initializeFEData();
        time_integrator->initializePatchHierarchy(patch_hierarchy, gridding_algorithm);

        // Deallocate initialization objects.
        app_initializer.setNull();

        // Print the input database contents to the log file.
        plog << "Input database:\n";
        input_db->printClassData(plog);

        // Write out initial visualization data.
        int iteration_num = time_integrator->getIntegratorStep();
        double loop_time = time_integrator->getIntegratorTime();
        if (dump_viz_data)
        {
            pout << "\n\nWriting visualization files...\n\n";
            if (uses_visit)
            {
                time_integrator->setupPlotData();
                visit_data_writer->writePlotData(patch_hierarchy, iteration_num, loop_time);
            }
            if (uses_exodus)
            {
<<<<<<< HEAD
                if (ib_post_processor) ib_post_processor->postProcessData(loop_time);
                exodus_io->write_timestep(exodus_filename, *equation_systems, iteration_num / viz_dump_interval + 1,
                                          loop_time);
=======
                ib_post_processor->postProcessData(loop_time);
                exodus_io->write_timestep(
                    exodus_filename, *equation_systems, iteration_num / viz_dump_interval + 1, loop_time);
>>>>>>> 8b34989a
            }
        }

        // Open streams to save volume of structure.
        ofstream volume_stream;
        if (SAMRAI_MPI::getRank() == 0)
        {
            volume_stream.open("volume.curve", ios_base::out | ios_base::trunc);
        }

        // Main time step loop.
        double loop_time_end = time_integrator->getEndTime();
        double dt = 0.0;
        while (!MathUtilities<double>::equalEps(loop_time, loop_time_end) && time_integrator->stepsRemaining())
        {
            iteration_num = time_integrator->getIntegratorStep();
            loop_time = time_integrator->getIntegratorTime();

            pout << "\n";
            pout << "+++++++++++++++++++++++++++++++++++++++++++++++++++\n";
            pout << "At beginning of timestep # " << iteration_num << "\n";
            pout << "Simulation time is " << loop_time << "\n";

            dt = time_integrator->getMaximumTimeStepSize();
            time_integrator->advanceHierarchy(dt);
            loop_time += dt;

            pout << "\n";
            pout << "At end       of timestep # " << iteration_num << "\n";
            pout << "Simulation time is " << loop_time << "\n";
            pout << "+++++++++++++++++++++++++++++++++++++++++++++++++++\n";
            pout << "\n";

            // At specified intervals, write visualization and restart files,
            // print out timer data, and store hierarchy data for post
            // processing.
            iteration_num += 1;
            const bool last_step = !time_integrator->stepsRemaining();
            if (dump_viz_data && (iteration_num % viz_dump_interval == 0 || last_step))
            {
                pout << "\nWriting visualization files...\n\n";
                if (uses_visit)
                {
                    time_integrator->setupPlotData();
                    visit_data_writer->writePlotData(patch_hierarchy, iteration_num, loop_time);
                }
                if (uses_exodus)
                {
<<<<<<< HEAD
                    if (ib_post_processor) ib_post_processor->postProcessData(loop_time);
                    exodus_io->write_timestep(exodus_filename, *equation_systems, iteration_num / viz_dump_interval + 1,
                                              loop_time);
=======
                    ib_post_processor->postProcessData(loop_time);
                    exodus_io->write_timestep(
                        exodus_filename, *equation_systems, iteration_num / viz_dump_interval + 1, loop_time);
>>>>>>> 8b34989a
                }
            }
            if (dump_restart_data && (iteration_num % restart_dump_interval == 0 || last_step))
            {
                pout << "\nWriting restart files...\n\n";
                RestartManager::getManager()->writeRestartFile(restart_dump_dirname, iteration_num);
            }
            if (dump_timer_data && (iteration_num % timer_dump_interval == 0 || last_step))
            {
                pout << "\nWriting timer data...\n\n";
                TimerManager::getManager()->print(plog);
            }
            if (dump_postproc_data && (iteration_num % postproc_data_dump_interval == 0 || last_step))
            {
                output_data(patch_hierarchy,
                            navier_stokes_integrator,
                            mesh,
                            equation_systems,
                            iteration_num,
                            loop_time,
                            postproc_data_dump_dirname);
            }

            // Compute the volume of the structure.
            double J_integral = 0.0;
            System& X_system = equation_systems->get_system<System>(IBFEMethod::COORDS_SYSTEM_NAME);
            NumericVector<double>* X_vec = X_system.solution.get();
            NumericVector<double>* X_ghost_vec = X_system.current_local_solution.get();
            X_vec->localize(*X_ghost_vec);
            DofMap& X_dof_map = X_system.get_dof_map();
            vector<vector<unsigned int> > X_dof_indices(NDIM);
            AutoPtr<FEBase> fe(FEBase::build(NDIM, X_dof_map.variable_type(0)));
            AutoPtr<QBase> qrule = QBase::build(QGAUSS, NDIM, FIFTH);
            fe->attach_quadrature_rule(qrule.get());
            const vector<double>& JxW = fe->get_JxW();
            const vector<vector<VectorValue<double> > >& dphi = fe->get_dphi();
            TensorValue<double> FF;
            boost::multi_array<double, 2> X_node;
            const MeshBase::const_element_iterator el_begin = mesh.active_local_elements_begin();
            const MeshBase::const_element_iterator el_end = mesh.active_local_elements_end();
            for (MeshBase::const_element_iterator el_it = el_begin; el_it != el_end; ++el_it)
            {
                Elem* const elem = *el_it;
                fe->reinit(elem);
                for (unsigned int d = 0; d < NDIM; ++d)
                {
                    X_dof_map.dof_indices(elem, X_dof_indices[d], d);
                }
                const int n_qp = qrule->n_points();
                get_values_for_interpolation(X_node, *X_ghost_vec, X_dof_indices);
                for (int qp = 0; qp < n_qp; ++qp)
                {
                    jacobian(FF, qp, X_node, dphi);
                    J_integral += abs(FF.det()) * JxW[qp];
                }
            }
            J_integral = SAMRAI_MPI::sumReduction(J_integral);
            if (SAMRAI_MPI::getRank() == 0)
            {
                volume_stream.precision(12);
                volume_stream.setf(ios::fixed, ios::floatfield);
                volume_stream << loop_time << " " << J_integral << endl;
            }
        }

        // Close the logging streams.
        if (SAMRAI_MPI::getRank() == 0)
        {
            volume_stream.close();
        }

        // Cleanup Eulerian boundary condition specification objects (when
        // necessary).
        for (unsigned int d = 0; d < NDIM; ++d) delete u_bc_coefs[d];

    } // cleanup dynamically allocated objects prior to shutdown

    SAMRAIManager::shutdown();
    return 0;
} // main

void
output_data(Pointer<PatchHierarchy<NDIM> > patch_hierarchy,
            Pointer<INSHierarchyIntegrator> navier_stokes_integrator,
            Mesh& mesh,
            EquationSystems* equation_systems,
            const int iteration_num,
            const double loop_time,
            const string& data_dump_dirname)
{
    plog << "writing hierarchy data at iteration " << iteration_num << " to disk" << endl;
    plog << "simulation time is " << loop_time << endl;

    // Write Cartesian data.
    string file_name = data_dump_dirname + "/" + "hier_data.";
    char temp_buf[128];
    sprintf(temp_buf, "%05d.samrai.%05d", iteration_num, SAMRAI_MPI::getRank());
    file_name += temp_buf;
    Pointer<HDFDatabase> hier_db = new HDFDatabase("hier_db");
    hier_db->create(file_name);
    VariableDatabase<NDIM>* var_db = VariableDatabase<NDIM>::getDatabase();
    ComponentSelector hier_data;
    hier_data.setFlag(var_db->mapVariableAndContextToIndex(navier_stokes_integrator->getVelocityVariable(),
                                                           navier_stokes_integrator->getCurrentContext()));
    hier_data.setFlag(var_db->mapVariableAndContextToIndex(navier_stokes_integrator->getPressureVariable(),
                                                           navier_stokes_integrator->getCurrentContext()));
    patch_hierarchy->putToDatabase(hier_db->putDatabase("PatchHierarchy"), hier_data);
    hier_db->putDouble("loop_time", loop_time);
    hier_db->putInteger("iteration_num", iteration_num);
    hier_db->close();

    // Write Lagrangian data.
    file_name = data_dump_dirname + "/" + "fe_mesh.";
    sprintf(temp_buf, "%05d", iteration_num);
    file_name += temp_buf;
    file_name += ".xda";
    mesh.write(file_name);
    file_name = data_dump_dirname + "/" + "fe_equation_systems.";
    sprintf(temp_buf, "%05d", iteration_num);
    file_name += temp_buf;
    equation_systems->write(file_name, (EquationSystems::WRITE_DATA | EquationSystems::WRITE_ADDITIONAL_DATA));
    return;
} // output_data<|MERGE_RESOLUTION|>--- conflicted
+++ resolved
@@ -81,53 +81,31 @@
 static double c1_s = 0.05;
 static double p0_s = 0.0;
 static double beta_s = 0.0;
-<<<<<<< HEAD
-void PK1_dev_stress_function(TensorValue<double>& PP,
-                             const TensorValue<double>& FF,
-                             const libMesh::Point& /*X*/,
-                             const libMesh::Point& /*s*/,
-                             Elem* const /*elem*/,
-                             const vector<const vector<double>*>& /*var_data*/,
-                             const vector<const vector<VectorValue<double> >*>& /*grad_var_data*/,
-                             double /*time*/,
-                             void* /*ctx*/)
-=======
 void
 PK1_dev_stress_function(TensorValue<double>& PP,
                         const TensorValue<double>& FF,
                         const libMesh::Point& /*X*/,
                         const libMesh::Point& /*s*/,
                         Elem* const /*elem*/,
-                        const std::vector<NumericVector<double>*>& /*system_data*/,
+                        const vector<const vector<double>*>& /*var_data*/,
+                        const vector<const vector<VectorValue<double> >*>& /*grad_var_data*/,
                         double /*time*/,
                         void* /*ctx*/)
->>>>>>> 8b34989a
 {
     PP = 2.0 * c1_s * FF;
     return;
 } // PK1_dev_stress_function
 
-<<<<<<< HEAD
-void PK1_dil_stress_function(TensorValue<double>& PP,
-                             const TensorValue<double>& FF,
-                             const libMesh::Point& /*X*/,
-                             const libMesh::Point& /*s*/,
-                             Elem* const /*elem*/,
-                             const vector<const vector<double>*>& /*var_data*/,
-                             const vector<const vector<VectorValue<double> >*>& /*grad_var_data*/,
-                             double /*time*/,
-                             void* /*ctx*/)
-=======
 void
 PK1_dil_stress_function(TensorValue<double>& PP,
                         const TensorValue<double>& FF,
                         const libMesh::Point& /*X*/,
                         const libMesh::Point& /*s*/,
                         Elem* const /*elem*/,
-                        const std::vector<NumericVector<double>*>& /*system_data*/,
+                        const vector<const vector<double>*>& /*var_data*/,
+                        const vector<const vector<VectorValue<double> >*>& /*grad_var_data*/,
                         double /*time*/,
                         void* /*ctx*/)
->>>>>>> 8b34989a
 {
     PP = 2.0 * (-p0_s + beta_s * log(FF.det())) * tensor_inverse_transpose(FF, NDIM);
     return;
@@ -327,7 +305,6 @@
 
         ib_post_processor->registerTensorVariable("FF", MONOMIAL, CONSTANT, IBFEPostProcessor::FF_fcn);
 
-<<<<<<< HEAD
         pair<IBTK::TensorMeshFcnPtr, void*> PK1_dev_stress_fcn_data(PK1_dev_stress_function, static_cast<void*>(NULL));
         ib_post_processor->registerTensorVariable("sigma_dev", MONOMIAL, CONSTANT,
                                                   IBFEPostProcessor::cauchy_stress_from_PK1_stress_fcn,
@@ -337,47 +314,16 @@
         ib_post_processor->registerTensorVariable("sigma_dil", MONOMIAL, CONSTANT,
                                                   IBFEPostProcessor::cauchy_stress_from_PK1_stress_fcn,
                                                   vector<SystemData>(), &PK1_dil_stress_fcn_data);
-=======
-        std::pair<IBTK::TensorMeshFcnPtr, void*> PK1_dev_stress_fcn_data(PK1_dev_stress_function,
-                                                                         static_cast<void*>(NULL));
-        ib_post_processor->registerTensorVariable("sigma_dev",
-                                                  MONOMIAL,
-                                                  CONSTANT,
-                                                  IBFEPostProcessor::cauchy_stress_from_PK1_stress_fcn,
-                                                  std::vector<unsigned int>(),
-                                                  &PK1_dev_stress_fcn_data);
-
-        std::pair<IBTK::TensorMeshFcnPtr, void*> PK1_dil_stress_fcn_data(PK1_dil_stress_function,
-                                                                         static_cast<void*>(NULL));
-        ib_post_processor->registerTensorVariable("sigma_dil",
-                                                  MONOMIAL,
-                                                  CONSTANT,
-                                                  IBFEPostProcessor::cauchy_stress_from_PK1_stress_fcn,
-                                                  std::vector<unsigned int>(),
-                                                  &PK1_dil_stress_fcn_data);
->>>>>>> 8b34989a
 
         Pointer<hier::Variable<NDIM> > p_var = navier_stokes_integrator->getPressureVariable();
         Pointer<VariableContext> p_current_ctx = navier_stokes_integrator->getCurrentContext();
         HierarchyGhostCellInterpolation::InterpolationTransactionComponent p_ghostfill(
             /*data_idx*/ -1, "LINEAR_REFINE", /*use_cf_bdry_interpolation*/ false, "CONSERVATIVE_COARSEN", "LINEAR");
-<<<<<<< HEAD
         FEDataManager::InterpSpec p_interp_spec("PIECEWISE_LINEAR", QGAUSS, FIFTH, /*use_adaptive_quadrature*/ false,
                                                 /*point_density*/ 2.0, /*use_consistent_mass_matrix*/ true);
         ib_post_processor->registerInterpolatedScalarEulerianVariable("p_f", LAGRANGE, FIRST, p_var, p_current_ctx,
                                                                       p_ghostfill, p_interp_spec);
 #endif
-=======
-        FEDataManager::InterpSpec p_interp_spec("PIECEWISE_LINEAR",
-                                                QGAUSS,
-                                                FIFTH,
-                                                /*use_adaptive_quadrature*/ false,
-                                                /*point_density*/ 2.0,
-                                                /*use_consistent_mass_matrix*/ true);
-        ib_post_processor->registerInterpolatedScalarEulerianVariable(
-            "p_f", LAGRANGE, FIRST, p_var, p_current_ctx, p_ghostfill, p_interp_spec);
-
->>>>>>> 8b34989a
         // Create Eulerian initial condition specification objects.
         if (input_db->keyExists("VelocityInitialConditions"))
         {
@@ -462,15 +408,9 @@
             }
             if (uses_exodus)
             {
-<<<<<<< HEAD
                 if (ib_post_processor) ib_post_processor->postProcessData(loop_time);
-                exodus_io->write_timestep(exodus_filename, *equation_systems, iteration_num / viz_dump_interval + 1,
-                                          loop_time);
-=======
-                ib_post_processor->postProcessData(loop_time);
                 exodus_io->write_timestep(
                     exodus_filename, *equation_systems, iteration_num / viz_dump_interval + 1, loop_time);
->>>>>>> 8b34989a
             }
         }
 
@@ -519,15 +459,9 @@
                 }
                 if (uses_exodus)
                 {
-<<<<<<< HEAD
                     if (ib_post_processor) ib_post_processor->postProcessData(loop_time);
-                    exodus_io->write_timestep(exodus_filename, *equation_systems, iteration_num / viz_dump_interval + 1,
-                                              loop_time);
-=======
-                    ib_post_processor->postProcessData(loop_time);
                     exodus_io->write_timestep(
                         exodus_filename, *equation_systems, iteration_num / viz_dump_interval + 1, loop_time);
->>>>>>> 8b34989a
                 }
             }
             if (dump_restart_data && (iteration_num % restart_dump_interval == 0 || last_step))
