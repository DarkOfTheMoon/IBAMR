--- conflicted
+++ resolved
@@ -122,15 +122,6 @@
     static void constructPatchLevelDOFIndices(std::vector<int>& num_dofs_per_proc,
                                               int dof_index_idx,
                                               SAMRAI::tbox::Pointer<SAMRAI::hier::PatchLevel<NDIM> > patch_level);
-	/*!
-	 * \brief Create an application ordering object (AO) that mapping between  
-	 * global PETSc indices and SAMRAI integer indices on a SAMRAI::hier::PatchLevel.
-	 */
-	static void constructPatchLevelAO(AO& ao,
-									  std::vector<int>& num_dofs_per_proc,
-									  int dof_index_idx,
-									  SAMRAI::tbox::Pointer<SAMRAI::hier::PatchLevel<NDIM> >
-									  patch_level);
 
     /*!
      * \brief Create an application ordering object (AO) that creates a mapping
@@ -228,25 +219,6 @@
     static void constructPatchLevelDOFIndices_side(std::vector<int>& num_dofs_proc,
                                                    int dof_index_idx,
                                                    SAMRAI::tbox::Pointer<SAMRAI::hier::PatchLevel<NDIM> > patch_level);
-<<<<<<< HEAD
-	
-	/*!
-	 * \brief Implementation of constructPatchLevelAO for cell-centered data.
-	 */
-	static void constructPatchLevelAO_cell(AO& ao,
-										   std::vector<int>& num_dofs_per_proc,
-										   const int dof_index_idx,
-										   SAMRAI::tbox::Pointer<SAMRAI::hier::PatchLevel<NDIM> > patch_level);
-	
-	/*!
-	 * \brief Implementation of constructPatchLevelAO for side-centered data.
-	 */
-	static void constructPatchLevelAO_side(AO& ao,
-										   std::vector<int>& num_dofs_per_proc,
-										   const int dof_index_idx,
-										   SAMRAI::tbox::Pointer<SAMRAI::hier::PatchLevel<NDIM> > patch_level);
-	
-=======
 
     /*!
      * \brief Implementation of constructPatchLevelAO for cell-centered data.
@@ -265,7 +237,6 @@
                                            const int dof_index_idx,
                                            SAMRAI::tbox::Pointer<SAMRAI::hier::PatchLevel<NDIM> > patch_level,
                                            const int ao_offset);
->>>>>>> 8b34989a
 };
 } // namespace IBTK
 
