--- conflicted
+++ resolved
@@ -79,12 +79,6 @@
 PETScLevelSolver::PETScLevelSolver()
     : d_hierarchy(),
       d_level_num(-1),
-<<<<<<< HEAD
-      d_ksp_type(KSPGMRES),
-      d_options_prefix(""),
-      d_petsc_ksp(NULL),
-      d_petsc_mat(NULL),
-=======
       d_use_ksp_as_smoother(false),
       d_ksp_type(KSPGMRES),
       d_shell_pc_type(""),
@@ -93,7 +87,6 @@
       d_petsc_mat(NULL),
       d_petsc_pc(NULL),
       d_petsc_extern_mat(NULL),
->>>>>>> 8b34989a
       d_petsc_x(NULL),
       d_petsc_b(NULL)
 {
@@ -124,8 +117,6 @@
         TBOX_ERROR(d_object_name << "::~PETScLevelSolver()\n"
                                  << "  subclass must call deallocateSolverState in subclass destructor"
                                  << std::endl);
-<<<<<<< HEAD
-=======
     }
 
     int ierr;
@@ -138,7 +129,6 @@
     {
         ierr = ISDestroy(&d_overlap_is[i]);
         IBTK_CHKERRQ(ierr);
->>>>>>> 8b34989a
     }
     return;
 } // ~PETScLevelSolver
@@ -157,8 +147,6 @@
     return;
 } // setOptionsPrefix
 
-<<<<<<< HEAD
-=======
 const KSP&
 PETScLevelSolver::getPETScKSP() const
 {
@@ -207,7 +195,6 @@
     return;
 } // getMSMSubdomains
 
->>>>>>> 8b34989a
 void
 PETScLevelSolver::setNullspace(bool contains_constant_vec,
                                const std::vector<Pointer<SAMRAIVectorReal<NDIM, double> > >& nullspace_basis_vecs)
