// Filename: NodeSynchCopyFillPattern.cpp
// Created on 02 Feb 2011 by Boyce Griffith
//
// Copyright (c) 2002-2014, Boyce Griffith
// All rights reserved.
//
// Redistribution and use in source and binary forms, with or without
// modification, are permitted provided that the following conditions are met:
//
//    * Redistributions of source code must retain the above copyright notice,
//      this list of conditions and the following disclaimer.
//
//    * Redistributions in binary form must reproduce the above copyright
//      notice, this list of conditions and the following disclaimer in the
//      documentation and/or other materials provided with the distribution.
//
//    * Neither the name of The University of North Carolina nor the names of
//      its contributors may be used to endorse or promote products derived from
//      this software without specific prior written permission.
//
// THIS SOFTWARE IS PROVIDED BY THE COPYRIGHT HOLDERS AND CONTRIBUTORS "AS IS"
// AND ANY EXPRESS OR IMPLIED WARRANTIES, INCLUDING, BUT NOT LIMITED TO, THE
// IMPLIED WARRANTIES OF MERCHANTABILITY AND FITNESS FOR A PARTICULAR PURPOSE
// ARE DISCLAIMED. IN NO EVENT SHALL THE COPYRIGHT HOLDER OR CONTRIBUTORS BE
// LIABLE FOR ANY DIRECT, INDIRECT, INCIDENTAL, SPECIAL, EXEMPLARY, OR
// CONSEQUENTIAL DAMAGES (INCLUDING, BUT NOT LIMITED TO, PROCUREMENT OF
// SUBSTITUTE GOODS OR SERVICES; LOSS OF USE, DATA, OR PROFITS; OR BUSINESS
// INTERRUPTION) HOWEVER CAUSED AND ON ANY THEORY OF LIABILITY, WHETHER IN
// CONTRACT, STRICT LIABILITY, OR TORT (INCLUDING NEGLIGENCE OR OTHERWISE)
// ARISING IN ANY WAY OUT OF THE USE OF THIS SOFTWARE, EVEN IF ADVISED OF THE
// POSSIBILITY OF SUCH DAMAGE.

/////////////////////////////// INCLUDES /////////////////////////////////////

#include <ostream>
#include <string>

#include "SAMRAI/hier/Box.h"
#include "SAMRAI/hier/BoxGeometry.h"
#include "SAMRAI/hier/BoxList.h"
#include "SAMRAI/hier/BoxOverlap.h"
#include "SAMRAI/hier/Index.h"
#include "SAMRAI/hier/IntVector.h"
#include "SAMRAI/pdat/NodeGeometry.h"
#include "SAMRAI/pdat/NodeOverlap.h"
#include "ibtk/NodeSynchCopyFillPattern.h"
#include "ibtk/ibtk_utilities.h"
#include "ibtk/namespaces.h" // IWYU pragma: keep
#include "SAMRAI/tbox/Pointer.h"
#include "SAMRAI/tbox/Utilities.h"

/////////////////////////////// NAMESPACE ////////////////////////////////////

namespace IBTK
{
/////////////////////////////// STATIC ///////////////////////////////////////

namespace
{
static const std::string PATTERN_NAME = "NODE_SYNCH_COPY_FILL_PATTERN";
}

/////////////////////////////// PUBLIC ///////////////////////////////////////

NodeSynchCopyFillPattern::NodeSynchCopyFillPattern(const unsigned int axis) : d_stencil_width(DIM, 1), d_axis(axis)
{
    // intentionally blank
    return;
}

NodeSynchCopyFillPattern::~NodeSynchCopyFillPattern()
{
    // intentionally blank
    return;
}

Pointer<BoxOverlap> NodeSynchCopyFillPattern::calculateOverlap(const BoxGeometry& dst_geometry,
                                                               const BoxGeometry& src_geometry,
                                                               const Box& /*dst_patch_box*/,
                                                               const Box& src_mask,
                                                               const bool overwrite_interior,
                                                               const IntVector& src_offset) const
{
    Pointer<NodeOverlap> box_geom_overlap =
        dst_geometry.calculateOverlap(src_geometry, src_mask, overwrite_interior, src_offset);
    TBOX_ASSERT(box_geom_overlap);
    if (box_geom_overlap->isOverlapEmpty()) return box_geom_overlap;

    const NodeGeometry* const t_dst_geometry = dynamic_cast<const NodeGeometry*>(&dst_geometry);
    TBOX_ASSERT(t_dst_geometry);
    BoxList dst_boxes;
    bool skip = false;
    for (unsigned int d = 0; d < NDIM && !skip; ++d)
    {
        if (d != d_axis)
        {
            skip = skip || (src_offset(d) != 0);
        }
    }
    if (!skip)
    {
        // Determine the stencil box.
<<<<<<< HEAD
        const Box& dst_box = t_dst_geometry->getBox();
        Box stencil_box = NodeGeometry::toNodeBox(dst_box);
        stencil_box.lower()(d_axis) = stencil_box.upper()(d_axis);
=======
        const Box<NDIM>& dst_box = t_dst_geometry->getBox();
        Box<NDIM> stencil_box = NodeGeometry<NDIM>::toNodeBox(dst_box);
        stencil_box.lower(d_axis) = stencil_box.upper(d_axis);
>>>>>>> 386ab28a

        // Intersect the original overlap boxes with the stencil box.
        const BoxList& box_geom_overlap_boxes = box_geom_overlap->getDestinationBoxList();
        for (BoxList::Iterator it(box_geom_overlap_boxes); it; it++)
        {
            const Box overlap_box = stencil_box * it();
            if (!overlap_box.empty()) dst_boxes.appendItem(overlap_box);
        }
    }
    return Pointer<BoxOverlap>(new NodeOverlap(dst_boxes, src_offset));
}

IntVector& NodeSynchCopyFillPattern::getStencilWidth()
{
    return d_stencil_width;
}

const std::string& NodeSynchCopyFillPattern::getPatternName() const
{
    return PATTERN_NAME;
}

/////////////////////////////// PROTECTED ////////////////////////////////////

/////////////////////////////// PRIVATE //////////////////////////////////////

/////////////////////////////// NAMESPACE ////////////////////////////////////
}
//////////////////////////////////////////////////////////////////////////////<|MERGE_RESOLUTION|>--- conflicted
+++ resolved
@@ -100,15 +100,9 @@
     if (!skip)
     {
         // Determine the stencil box.
-<<<<<<< HEAD
         const Box& dst_box = t_dst_geometry->getBox();
         Box stencil_box = NodeGeometry::toNodeBox(dst_box);
-        stencil_box.lower()(d_axis) = stencil_box.upper()(d_axis);
-=======
-        const Box<NDIM>& dst_box = t_dst_geometry->getBox();
-        Box<NDIM> stencil_box = NodeGeometry<NDIM>::toNodeBox(dst_box);
         stencil_box.lower(d_axis) = stencil_box.upper(d_axis);
->>>>>>> 386ab28a
 
         // Intersect the original overlap boxes with the stencil box.
         const BoxList& box_geom_overlap_boxes = box_geom_overlap->getDestinationBoxList();
