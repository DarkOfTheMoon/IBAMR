// Filename: IBFEPatchRecoveryPostProcessor.h
// Created on 2 Jul 2013 by Boyce Griffith
//
// Copyright (c) 2002-2014, Boyce Griffith
// All rights reserved.
//
// Redistribution and use in source and binary forms, with or without
// modification, are permitted provided that the following conditions are met:
//
//    * Redistributions of source code must retain the above copyright notice,
//      this list of conditions and the following disclaimer.
//
//    * Redistributions in binary form must reproduce the above copyright
//      notice, this list of conditions and the following disclaimer in the
//      documentation and/or other materials provided with the distribution.
//
//    * Neither the name of The University of North Carolina nor the names of
//      its contributors may be used to endorse or promote products derived from
//      this software without specific prior written permission.
//
// THIS SOFTWARE IS PROVIDED BY THE COPYRIGHT HOLDERS AND CONTRIBUTORS "AS IS"
// AND ANY EXPRESS OR IMPLIED WARRANTIES, INCLUDING, BUT NOT LIMITED TO, THE
// IMPLIED WARRANTIES OF MERCHANTABILITY AND FITNESS FOR A PARTICULAR PURPOSE
// ARE DISCLAIMED. IN NO EVENT SHALL THE COPYRIGHT HOLDER OR CONTRIBUTORS BE
// LIABLE FOR ANY DIRECT, INDIRECT, INCIDENTAL, SPECIAL, EXEMPLARY, OR
// CONSEQUENTIAL DAMAGES (INCLUDING, BUT NOT LIMITED TO, PROCUREMENT OF
// SUBSTITUTE GOODS OR SERVICES; LOSS OF USE, DATA, OR PROFITS; OR BUSINESS
// INTERRUPTION) HOWEVER CAUSED AND ON ANY THEORY OF LIABILITY, WHETHER IN
// CONTRACT, STRICT LIABILITY, OR TORT (INCLUDING NEGLIGENCE OR OTHERWISE)
// ARISING IN ANY WAY OUT OF THE USE OF THIS SOFTWARE, EVEN IF ADVISED OF THE
// POSSIBILITY OF SUCH DAMAGE.

#ifndef included_IBFEPatchRecoveryPostProcessor
#define included_IBFEPatchRecoveryPostProcessor

/////////////////////////////// INCLUDES /////////////////////////////////////

#include "boost/tuple/tuple.hpp"
#include "ibtk/FEDataManager.h"
#include "libmesh/mesh.h"
#include "libmesh/petsc_vector.h"
#include "libmesh/point.h"
#include "libmesh/system.h"
#include "libmesh/vector_value.h"
#include "libmesh/periodic_boundary.h"
#include "petscsys.h"

/////////////////////////////// CLASS DEFINITION /////////////////////////////

namespace IBAMR
{
/*!
 * \brief Class IBFEPatchRecoveryPostProcessor uses least-squares
 * reconstructions on element patches to evaluate stresses at the nodes of the
 * FE mesh.
 */
class IBFEPatchRecoveryPostProcessor
{
public:
    /*!
     * Constructor.
     */
    IBFEPatchRecoveryPostProcessor(libMesh::MeshBase* mesh, IBTK::FEDataManager* fe_data_manager);

    /*!
     * Destructor.
     */
    ~IBFEPatchRecoveryPostProcessor();

    /*!
     * Initialize data used by the post processor.
     */
    void initializeFEData(const libMesh::PeriodicBoundaries* periodic_boundaries = NULL);

    /*!
     * Initialize system to store reconstructed Cauchy stress values.
     */
    libMesh::System* initializeCauchyStressSystem();

    /*!
     * Initialize system to store reconstructed pressure values.
     */
    libMesh::System* initializePressureSystem();

    /*!
     * Register the Cauchy stress associated with an element and quadrature
     * point.
     */
    void registerCauchyStressValue(const libMesh::Elem* elem,
                                   const libMesh::QBase* qrule,
                                   unsigned int qp,
                                   const libMesh::TensorValue<double>& sigma);

    /*!
     * Register the pressure associated with an element and quadrature point.
     */
    void registerPressureValue(const libMesh::Elem* elem, const libMesh::QBase* qrule, unsigned int qp, double p);

    /*!
     * Reconstruct the Cauchy stress at the nodes of the mesh.
     */
    void reconstructCauchyStress(libMesh::System& sigma_system);

    /*!
     * Reconstruct the pressure at the nodes of the mesh.
     */
    void reconstructPressure(libMesh::System& p_system);

private:
    /*!
     * \brief Default constructor.
     *
     * \note This constructor is not implemented and should not be used.
     */
    IBFEPatchRecoveryPostProcessor();

    /*!
     * \brief Copy constructor.
     *
     * \note This constructor is not implemented and should not be used.
     *
     * \param from The value to copy to this object.
     */
    IBFEPatchRecoveryPostProcessor(const IBFEPatchRecoveryPostProcessor& from);

    /*!
     * \brief Assignment operator.
     *
     * \note This operator is not implemented and should not be used.
     *
     * \param that The value to assign to this object.
     *
     * \return A reference to this object.
     */
    IBFEPatchRecoveryPostProcessor& operator=(const IBFEPatchRecoveryPostProcessor& that);

    /*
     * FE data associated with this object.
     */
    libMesh::MeshBase* d_mesh;
    IBTK::FEDataManager* d_fe_data_manager;
    const libMesh::PeriodicBoundaries* d_periodic_boundaries;
    libMesh::Order d_interp_order, d_quad_order;

    /*
     * Map from local nodes to element patches.
     */
<<<<<<< HEAD
    typedef std::vector<boost::shared_ptr<libMesh::PeriodicBoundaryBase> > CompositePeriodicMapping;
    typedef boost::tuple<const Elem*, CompositePeriodicMapping, CompositePeriodicMapping> ElemPatchItem;
=======
    typedef std::vector<SAMRAI::tbox::Pointer<libMesh::PeriodicBoundaryBase> > CompositePeriodicMapping;
    typedef boost::tuple<const libMesh::Elem*, CompositePeriodicMapping, CompositePeriodicMapping> ElemPatchItem;
>>>>>>> 0c95992e
    struct ElemPatchItemComp : std::binary_function<const ElemPatchItem&, const ElemPatchItem&, bool>
    {
        inline bool operator()(const ElemPatchItem& lhs, const ElemPatchItem& rhs)
        {
            return lhs.get<0>() < rhs.get<0>();
        }
    };
    typedef std::set<ElemPatchItem, ElemPatchItemComp> ElemPatch;
    std::map<libMesh::dof_id_type, ElemPatch> d_local_elem_patches;

    static inline libMesh::Point apply_composite_periodic_mapping(const CompositePeriodicMapping& mapping,
                                                                  const libMesh::Point& p)
    {
        if (mapping.empty()) return p;
        libMesh::Point periodic_image = p;
        for (unsigned int k = 0; k < mapping.size(); ++k)
        {
            periodic_image = mapping[k]->get_corresponding_pos(periodic_image);
        }
        return periodic_image;
    }

    /*
     * Interpolation point indexing data for each element.
     */
    unsigned int d_n_qp_global, d_n_qp_local, d_qp_global_offset;
    std::vector<unsigned int> d_elem_n_qp, d_elem_qp_global_offset, d_elem_qp_local_offset;

    /*
     * Element patch L2 projection matrices.
     */
    std::vector<Eigen::ColPivHouseholderQR<Eigen::MatrixXd> > d_local_patch_proj_solver;

    /*
     * Stress data at interpolation points.
     */
    typedef std::vector<libMesh::TensorValue<double> > ElemStress;
    std::map<libMesh::dof_id_type, ElemStress> d_elem_sigma;
    typedef std::vector<double> ElemPressure;
    std::map<libMesh::dof_id_type, ElemPressure> d_elem_pressure;
};
} // namespace IBAMR

//////////////////////////////////////////////////////////////////////////////

#endif //#ifndef included_IBFEPatchRecoveryPostProcessor<|MERGE_RESOLUTION|>--- conflicted
+++ resolved
@@ -145,13 +145,8 @@
     /*
      * Map from local nodes to element patches.
      */
-<<<<<<< HEAD
     typedef std::vector<boost::shared_ptr<libMesh::PeriodicBoundaryBase> > CompositePeriodicMapping;
     typedef boost::tuple<const Elem*, CompositePeriodicMapping, CompositePeriodicMapping> ElemPatchItem;
-=======
-    typedef std::vector<SAMRAI::tbox::Pointer<libMesh::PeriodicBoundaryBase> > CompositePeriodicMapping;
-    typedef boost::tuple<const libMesh::Elem*, CompositePeriodicMapping, CompositePeriodicMapping> ElemPatchItem;
->>>>>>> 0c95992e
     struct ElemPatchItemComp : std::binary_function<const ElemPatchItem&, const ElemPatchItem&, bool>
     {
         inline bool operator()(const ElemPatchItem& lhs, const ElemPatchItem& rhs)
